--- conflicted
+++ resolved
@@ -107,17 +107,12 @@
 
   setDefaultLogicAndOptions writer = do
     -- Tell Z3 to produce models.
-    SMT2.setProduceModels writer True
+    SMT2.setOption writer "produce-models" "true"
     -- Tell Z3 to round and print algebraic reals as decimal
-<<<<<<< HEAD
     SMT2.setOption writer "pp.decimal" "true"
-=======
-    SMT2.setOption writer $ SMT2.ppDecimal True
     -- Tell Z3 to compute UNSAT cores, if that feature is enabled
-    when (supportedFeatures writer `hasProblemFeature` useUnsatCores)
-         (SMT2.setOption writer $ SMT2.produceUnsatCores True)
-
->>>>>>> 70587094
+    when (supportedFeatures writer `hasProblemFeature` useUnsatCores) $
+      SMT2.setOption writer "produce-unsat-cores" "true"
 
 runZ3InOverride
   :: ExprBuilder t st fs
@@ -146,14 +141,14 @@
   IO ()
 setInteractiveLogicAndOptions writer = do
     -- Tell Z3 to acknowledge successful commands
-    SMT2.setOption writer $ SMT2.printSuccess True
+    SMT2.setOption writer "print-success"  "true"
     -- Tell Z3 to produce models
-    SMT2.setOption writer $ SMT2.produceModels True
+    SMT2.setOption writer "produce-models" "true"
     -- Tell Z3 to round and print algebraic reals as decimal
-    SMT2.setOption writer $ SMT2.ppDecimal True
+    SMT2.setOption writer "pp.decimal" "true"
     -- Tell Z3 to compute UNSAT cores, if that feature is enabled
-    when (supportedFeatures writer `hasProblemFeature` useUnsatCores)
-         (SMT2.setOption writer $ SMT2.produceUnsatCores True)
+    when (supportedFeatures writer `hasProblemFeature` useUnsatCores) $ do
+      SMT2.setOption writer "produce-unsat-cores" "true"
 
 instance OnlineSolver t (SMT2.Writer Z3) where
   startSolverProcess = SMT2.startSolver Z3 SMT2.smtAckResult setInteractiveLogicAndOptions
