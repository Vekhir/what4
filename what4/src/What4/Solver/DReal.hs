--- conflicted
+++ resolved
@@ -109,15 +109,10 @@
    -> IO ()
 writeDRealSMT2File sym h ps = do
   bindings <- getSymbolVarBimap sym
-<<<<<<< HEAD
-  c <- SMT2.newWriter DReal h "dReal" False useComputableReals False bindings
-  SMT2.setProduceModels c True
-=======
   in_str <- Streams.encodeUtf8 =<< Streams.handleToOutputStream h
   c <- SMT2.newWriter DReal in_str SMTWriter.nullAcknowledgementAction "dReal"
           False useComputableReals False bindings
-  SMT2.setOption c (SMT2.produceModels True)
->>>>>>> 70587094
+  SMT2.setProduceModels c True
   SMT2.setLogic c (SMT2.Logic "QF_NRA")
   forM_ ps (SMT2.assume c)
   SMT2.writeCheckSat c
