------------------------------------------------------------------------
-- |
-- Module      : What4.Solver.Yices
-- Description : Solver adapter code for Yices
-- Copyright   : (c) Galois, Inc 2015-2016
-- License     : BSD3
-- Maintainer  : Rob Dockins <rdockins@galois.com>
-- Stability   : provisional
--
-- SMTWriter interface for Yices, using the Yices-specific input language.
-- This language shares many features with SMTLib2, but is not quite
-- compatible.
------------------------------------------------------------------------

{-# LANGUAGE DataKinds #-}
{-# LANGUAGE DoAndIfThenElse #-}
{-# LANGUAGE EmptyDataDecls #-}
{-# LANGUAGE FlexibleInstances #-}
{-# LANGUAGE GeneralizedNewtypeDeriving #-}
{-# LANGUAGE MultiParamTypeClasses #-}
{-# LANGUAGE PatternGuards #-}
{-# LANGUAGE OverloadedStrings #-}
{-# LANGUAGE Rank2Types #-}
{-# LANGUAGE ScopedTypeVariables #-}
{-# LANGUAGE TypeFamilies #-}
{-# LANGUAGE TypeOperators #-}
module What4.Solver.Yices
  ( -- * Low-level interface
    Connection
  , newConnection
  , SMTWriter.assume
  , sendCheck
  , sendCheckExistsForall
  , eval
  , push
  , pop
  , inNewFrame
  , setParam
  , setYicesParams
  , HandleReader
  , startHandleReader

  , yicesType
  , assertForall
  , efSolveCommand

    -- * Live connection
  , yicesEvalBool
  , SMTWriter.addCommand

    -- * Solver adapter interface
  , yicesAdapter
  , runYicesInOverride
  , writeYicesFile
  , yicesPath
  , yicesOptions
  ) where

import           Control.Exception (assert)
import           Control.Lens ((^.), folded)
import           Control.Monad
import           Control.Monad.Identity
import           Data.Bits
import           Data.ByteString (ByteString)
import           Data.IORef
import           Data.Foldable (toList)
import           Data.Parameterized.NatRepr
import           Data.Parameterized.Some
import           Data.Parameterized.TraversableFC
import           Data.Ratio
import           Data.Semigroup ( (<>) )
import           Data.Set (Set)
import qualified Data.Set as Set
import           Data.String (fromString)
import           Data.Text (Text)
import qualified Data.Text as Text
import           Data.Text.Encoding (decodeUtf8',decodeUtf8)
import qualified Data.Text.Lazy as LazyText
import           Data.Text.Lazy.Builder (Builder)
import qualified Data.Text.Lazy.Builder as Builder
import           Data.Text.Lazy.Builder.Int (decimal)
import qualified Data.Text.Lazy.IO as Lazy
import           System.Exit
import           System.IO
import qualified System.IO.Streams as Streams
import           System.Process
import qualified Text.PrettyPrint.ANSI.Leijen as PP

import           What4.BaseTypes
import           What4.Config
import           What4.Solver.Adapter
import           What4.Concrete
import           What4.Interface
import           What4.ProblemFeatures
import           What4.SatResult
import qualified What4.Expr.Builder as B
import           What4.Expr.GroundEval
import           What4.Expr.VarIdentification
import           What4.Protocol.SMTLib2 (writeDefaultSMT2)
import           What4.Protocol.SMTWriter as SMTWriter
import           What4.Protocol.Online
import qualified What4.Protocol.PolyRoot as Root
import           What4.Utils.HandleReader
import           What4.Utils.Process

import Prelude


-- | This is a tag used to indicate that a 'WriterConn' is a connection
-- to a specific Yices process.
newtype Connection s = Connection ()

-- | Attempt to interpret a Config value as a Yices value.
asYicesConfigValue :: ConcreteVal tp -> Maybe Builder
asYicesConfigValue v = case v of
  ConcreteBool x ->
      return (if x then "true" else "false")
  ConcreteReal x ->
      return $ decimal (numerator x) <> "/" <> decimal (denominator x)
  ConcreteInteger x ->
      return $ decimal x
  ConcreteString x ->
      return $ Builder.fromText x
  _ ->
      Nothing

------------------------------------------------------------------------
-- Expr

newtype YicesTerm s = T { renderTerm :: Builder }

term_app :: Builder -> [YicesTerm s] -> YicesTerm s
term_app o args = T (app o (renderTerm <$> args))

bin_app :: Builder -> YicesTerm s -> YicesTerm s -> YicesTerm s
bin_app o x y = term_app o [x,y]

type Expr s = YicesTerm s

instance Num (YicesTerm s) where
  (+) = bin_app "+"
  (-) = bin_app "-"
  (*) = bin_app "*"
  negate x = term_app "-" [x]
  abs x    = ite (bin_app ">=" x 0) x (negate x)
  signum x = ite (bin_app "=" x 0) 0 $ ite (bin_app ">" x 0) 1 (negate 1)
  fromInteger i = T (decimal i)

decimal_term :: Integral a => a -> YicesTerm s
decimal_term i = T (decimal i)

width_term :: NatRepr n -> YicesTerm s
width_term w = decimal_term (widthVal w)

varBinding :: Text -> Some TypeMap -> Builder
varBinding nm tp = Builder.fromText nm <> "::" <> unType (viewSome yicesType tp)

letBinding :: Text -> YicesTerm s -> Builder
letBinding nm t = app (Builder.fromText nm) [renderTerm t]

binder_app :: Builder -> [Builder] -> YicesTerm s -> YicesTerm s
binder_app _  []    t = t
binder_app nm (h:r) t = T (app nm [app_list h r, renderTerm t])

yicesLambda :: [(Text, Some TypeMap)] -> YicesTerm s -> YicesTerm s
yicesLambda []   t = t
yicesLambda args t = T $ app "lambda" [ builder_list (uncurry varBinding <$> args), renderTerm t ]

instance SupportTermOps (YicesTerm s) where
  boolExpr b = T $ if b then "true" else "false"
  notExpr x = term_app "not" [x]

  andAll [] = T "true"
  andAll [x] = x
  andAll xs = term_app "and" xs

  orAll [] = T "false"
  orAll [x] = x
  orAll xs = term_app "or" xs

  (.==) = bin_app "="
  (./=) = bin_app "/="
  ite c x y = term_app "if" [c, x, y]

  letExpr    vars t = binder_app "let"    (uncurry letBinding <$> vars) t

  sumExpr [] = 0
  sumExpr [e] = e
  sumExpr l = term_app "+" l

  termIntegerToReal = id
  termRealToInteger = id

  integerTerm i = T $ decimal i

  intDiv x y = term_app "div" [x,y]
  intMod x y = term_app "mod" [x,y]
  intAbs x   = term_app "abs" [x]

  intDivisible x 0 = x .== integerTerm 0
  intDivisible x k = term_app "divides" [integerTerm (toInteger k), x]

  rationalTerm r | d == 1    = T $ decimal n
                 | otherwise = T $ app "/" [decimal n, decimal d]
    where n = numerator r
          d = denominator r

  (.<)  = bin_app "<"
  (.<=) = bin_app "<="
  (.>)  = bin_app ">"
  (.>=) = bin_app ">="

  bvTerm w u = term_app "mk-bv" [width_term w, decimal_term d]
    where d = toUnsigned w u

  bvNeg x = term_app "bv-neg" [x]
  bvAdd = bin_app "bv-add"
  bvSub = bin_app "bv-sub"
  bvMul = bin_app "bv-mul"

  bvSLe = bin_app "bv-sle"
  bvULe = bin_app "bv-le"

  bvSLt = bin_app "bv-slt"
  bvULt = bin_app "bv-lt"

  bvUDiv = bin_app "bv-div"
  bvURem = bin_app "bv-rem"
  bvSDiv = bin_app "bv-sdiv"
  bvSRem = bin_app "bv-srem"

  bvAnd  = bin_app "bv-and"
  bvOr   = bin_app "bv-or"
  bvXor  = bin_app "bv-xor"

  bvNot x = term_app "bv-not" [x]

  bvShl  = bin_app "bv-shl"
  bvLshr = bin_app "bv-lshr"
  bvAshr = bin_app "bv-ashr"

  -- Yices concatenates with least significant bit first.
  bvConcat x y = bin_app "bv-concat" x y

  bvExtract _ b n x = assert (n > 0) $
    let -- Get index of bit to end at (least-significant bit has index 0)
        end = decimal_term (b+n-1)
        -- Get index of bit to start at (least-significant bit has index 0)
        begin = decimal_term b
     in term_app "bv-extract"  [end, begin, x]

  structCtor args = term_app "mk-tuple" args
  structFieldSelect _ s i = term_app "select" [s, fromIntegral (i + 1)]

  realIsInteger x = term_app "is-int" [x]

  realSin = errorComputableUnsupported
  realCos = errorComputableUnsupported
  realATan2 = errorComputableUnsupported
  realSinh = errorComputableUnsupported
  realCosh = errorComputableUnsupported
  realExp = errorComputableUnsupported
  realLog = errorComputableUnsupported

  smtFnApp nm args = term_app (renderTerm nm) args
  smtFnUpdate = Nothing

  lambdaTerm = Just yicesLambda


  floatPZero _ = floatFail
  floatNZero _ = floatFail
  floatNaN   _ = floatFail
  floatPInf  _ = floatFail
  floatNInf  _ = floatFail

  floatNeg  _   = floatFail
  floatAbs  _   = floatFail
  floatSqrt _ _ = floatFail

  floatAdd _ _ _ = floatFail
  floatSub _ _ _ = floatFail
  floatMul _ _ _ = floatFail
  floatDiv _ _ _ = floatFail
  floatRem _ _   = floatFail
  floatMin _ _   = floatFail
  floatMax _ _   = floatFail

  floatFMA _ _ _ _ = floatFail

  floatEq   _ _ = floatFail
  floatFpEq _ _ = floatFail
  floatLe   _ _ = floatFail
  floatLt   _ _ = floatFail

  floatIsNaN     _ = floatFail
  floatIsInf     _ = floatFail
  floatIsZero    _ = floatFail
  floatIsPos     _ = floatFail
  floatIsNeg     _ = floatFail
  floatIsSubnorm _ = floatFail
  floatIsNorm    _ = floatFail

  floatCast       _ _ _ = floatFail
  floatRound      _ _   = floatFail
  floatFromBinary _ _   = floatFail
  bvToFloat       _ _ _ = floatFail
  sbvToFloat      _ _ _ = floatFail
  realToFloat     _ _ _ = floatFail
  floatToBV       _ _ _ = floatFail
  floatToSBV      _ _ _ = floatFail
  floatToReal     _ = floatFail

  fromText t = T (Builder.fromText t)

floatFail :: a
floatFail = error "Yices does not support IEEE-754 floating-point numbers"

errorComputableUnsupported :: a
errorComputableUnsupported = error "computable functions are not supported."

------------------------------------------------------------------------
-- YicesType

-- | Denotes a type in yices.
newtype YicesType = YicesType { unType :: Builder }

tupleType :: [YicesType] -> YicesType
tupleType flds = YicesType (app "tuple" (unType <$> flds))

boolType :: YicesType
boolType = YicesType "bool"

intType :: YicesType
intType = YicesType "int"

realType :: YicesType
realType = YicesType "real"

fnType :: [YicesType] -> YicesType -> YicesType
fnType [] tp = tp
fnType args tp = YicesType $ app "->" (unType `fmap` (args ++ [tp]))

yicesType :: TypeMap tp -> YicesType
yicesType BoolTypeMap    = boolType
yicesType NatTypeMap     = intType
yicesType IntegerTypeMap = intType
yicesType RealTypeMap    = realType
yicesType (BVTypeMap w)  = YicesType (app "bitvector" [fromString (show w)])
yicesType (FloatTypeMap _) = floatFail
yicesType ComplexToStructTypeMap = tupleType [realType, realType]
yicesType ComplexToArrayTypeMap  = fnType [boolType] realType
yicesType (PrimArrayTypeMap i r) = fnType (toListFC yicesType i) (yicesType r)
yicesType (FnArrayTypeMap i r)   = fnType (toListFC yicesType i) (yicesType r)
yicesType (StructTypeMap f)      = tupleType (toListFC yicesType f)

------------------------------------------------------------------------
-- Command

assertForallCommand :: [(Text,YicesType)] -> Expr s -> Command (Connection s)
assertForallCommand vars e = Cmd $ app "assert" [renderTerm res]
 where res = binder_app "forall" (uncurry mkBinding <$> vars) e
       mkBinding nm tp = Builder.fromText nm <> "::" <> unType tp


efSolveCommand :: Command (Connection s)
efSolveCommand = Cmd "(ef-solve)"

evalCommand :: Term (Connection s)-> Command (Connection s)
evalCommand v = Cmd $ app "eval" [renderTerm v]

-- | Tell yices to show a model
showModelCommand :: Command (Connection s)
showModelCommand = Cmd "(show-model)"

checkExistsForallCommand :: Command (Connection s)
checkExistsForallCommand = Cmd "(ef-solve)"

-- | Create yices set command value.
setParamCommand :: Text -> Builder -> Command (Connection s)
setParamCommand nm v = Cmd $ app "set-param" [ Builder.fromText nm, v ]

------------------------------------------------------------------------
-- Connection

newConnection :: Handle
              -> (WriterConn t (Connection s) -> IO ())    -- ^ Ack action
              -> ProblemFeatures -- ^ Indicates the problem features to support.
              -> B.SymbolVarBimap t
              -> IO (WriterConn t (Connection s))
newConnection h ack reqFeatures bindings = do
  let efSolver = reqFeatures `hasProblemFeature` useExistForall
  let nlSolver = reqFeatures `hasProblemFeature` useNonlinearArithmetic
  let features | efSolver  = useLinearArithmetic
               | nlSolver  = useNonlinearArithmetic
               | otherwise = useIntegerArithmetic
  let nm | efSolver  = "Yices ef-solver"
         | nlSolver  = "Yices nl-solver"
         | otherwise = "Yices"
  let featureIf True f = f
      featureIf False _ = noFeatures
  let features' = features
                  .|. featureIf efSolver useExistForall
                  .|. useStructs
                  .|. useSymbolicArrays
  conn <- newWriterConn h ack nm features' bindings (Connection ())
  return $! conn { supportFunctionDefs = True
                 , supportFunctionArguments = True
                 , supportQuantifiers = efSolver
                 }

newtype YicesCommand = Cmd Builder

type instance Term (Connection s) = YicesTerm s
type instance Command (Connection s) = YicesCommand

instance SMTWriter (Connection s) where
  forallExpr vars t = binder_app "forall" (uncurry varBinding <$> vars) t
  existsExpr vars t = binder_app "exists" (uncurry varBinding <$> vars) t

  arraySelect = smtFnApp
  arrayUpdate a i v =
    T $ app "update" [ renderTerm a, builder_list (renderTerm <$> i), renderTerm v ]

  commentCommand _ b = Cmd (";; " <> b)

  pushCommand _   = Cmd "(push)"
  popCommand _    = Cmd "(pop)"
  resetCommand _  = Cmd "(reset)"
  checkCommand _  = Cmd "(check)"
  checkWithAssumptionsCommand _ nms =
    Cmd $ app_list "check-assuming" (map Builder.fromText nms)

  setOptCommand _ x o = setParamCommand x o
  assertCommand _ (T nm) = Cmd $ app "assert" [nm]

  declareCommand _ v args rtp =
    Cmd $ app "define" [Builder.fromText v <> "::"
                        <> unType (fnType (toListFC yicesType args) (yicesType rtp))
                       ]

  defineCommand _ v args rtp t =
    Cmd $ app "define" [Builder.fromText v <> "::"
                         <> unType (fnType ((\(_,tp) -> viewSome yicesType tp) <$> args) (yicesType rtp))
                       , renderTerm (yicesLambda args t)
                       ]

  declareStructDatatype _ _ = return ()

  writeCommand conn (Cmd cmd) =
    Lazy.hPutStrLn (connHandle conn) (Builder.toLazyText cmd)

instance SMTReadWriter (Connection s) where
  smtEvalFuns conn resp =
    SMTEvalFunctions { smtEvalBool    = yicesEvalBool conn resp
                     , smtEvalBV      = \w -> yicesEvalBV w conn resp
                     , smtEvalReal    = yicesEvalReal conn resp
                     , smtEvalFloat   = fail "Yices does not support floats."
                     , smtEvalBvArray = Nothing
                     }

  smtSatResult _ = getSatResponse

instance OnlineSolver s (Connection s) where
  startSolverProcess = yicesStartSolver
  shutdownSolverProcess = yicesShutdownSolver

yicesShutdownSolver :: SolverProcess s (Connection s) -> IO ()
yicesShutdownSolver p =
   do hClose (solverStdin p)

      --logLn 2 "Waiting for yices to terminate"
      txt <- readAllLines (solverStderr p)

      ec <- waitForProcess (solverHandle p)
      case ec of
        ExitSuccess -> do
          return ()
          --logLn 2 "Yices terminated."
        ExitFailure exit_code -> do
          fail $ "yices exited with unexpected code " ++ show exit_code ++ "\n"
              ++ LazyText.unpack txt

yicesAck :: Streams.InputStream ByteString -> IORef (Maybe Int) -> WriterConn s (Connection s) -> IO ()
yicesAck resp earlyUnsatRef conn =
  do x <- getAckResponse resp
     case x of
       Nothing ->
         return ()
       Just "unsat" ->
         do i <- entryStackHeight conn
            writeIORef earlyUnsatRef $! (Just $! if i > 0 then 1 else 0)
       Just txt ->
         fail $ unlines
                 [ "Unexpected response from solver while awaiting acknowledgement"
                 , "*** result:" ++ show txt
                 ]

yicesStartSolver :: B.ExprBuilder s st fs -> IO (SolverProcess s (Connection s))
yicesStartSolver sym = do
  let cfg = getConfiguration sym
  yices_path <- findSolverPath yicesPath cfg
  let args = ["--mode=push-pop", "--print-success"]

  let create_proc
        = (proc yices_path args)
          { std_in  = CreatePipe
          , std_out = CreatePipe
          , std_err = CreatePipe
          , create_group = True
          , cwd = Nothing
          }

  let startProcess = do
        x <- createProcess create_proc
        case x of
          (Just in_h, Just out_h, Just err_h, ph) -> return (in_h,out_h,err_h,ph)
          _ -> fail "Internal error in yicesStartServer: Failed to create handle."

  (in_h,out_h,err_h,ph) <- startProcess

  --void $ forkIO $ logErrorStream err_stream (logLn 2)
  -- Create new connection for sending commands to yices.
  let features = useLinearArithmetic
             .|. useBitvectors
             .|. useSymbolicArrays
             .|. useComplexArithmetic
             .|. useStructs
  err_reader <- startHandleReader err_h
  out_stream <- Streams.lines =<< Streams.handleToInputStream out_h

  earlyUnsatRef <- newIORef Nothing

  conn <- newConnection in_h (yicesAck out_stream earlyUnsatRef) features B.emptySymbolVarBimap
  setYicesParams conn cfg

  return $! SolverProcess { solverConn   = conn
                          , solverStdin  = in_h
                          , solverStderr = err_reader
                          , solverHandle = ph
                          , solverResponse = out_stream
                          , solverEvalFuns = smtEvalFuns conn out_stream
                          , solverLogFn = logSolverEvent sym
                          , solverName = "Yices"
                          , solverEarlyUnsat = earlyUnsatRef
                          }

------------------------------------------------------------------------
-- Translation code

-- | Send a check command to Yices.
sendCheck :: WriterConn t (Connection s) -> IO ()
sendCheck c = addCommandNoAck c (checkCommand c)

sendCheckExistsForall :: WriterConn t (Connection s) -> IO ()
sendCheckExistsForall c = addCommandNoAck c checkExistsForallCommand

assertForall :: WriterConn t (Connection s) -> [(Text, YicesType)] -> Expr s -> IO ()
assertForall c vars e = addCommand c (assertForallCommand vars e)

setParam :: WriterConn t (Connection s) -> ConfigValue -> IO ()
setParam c (ConfigValue o val) =
  case configOptionNameParts o of
    [yicesName, nm] | yicesName == "yices" ->
      case asYicesConfigValue val of
        Just v ->
          addCommand c (setParamCommand nm v)
        Nothing ->
          fail $ unwords ["Unknown Yices parameter type:", show nm]
    _ -> fail $ unwords ["not a Yices parameter", configOptionName o]

setYicesParams :: WriterConn t (Connection s) -> Config -> IO ()
setYicesParams conn cfg = do
   params <- getConfigValues "yices" cfg
   forM_ params $ setParam conn

eval :: WriterConn t (Connection s) -> Term (Connection s) -> IO ()
eval c e = addCommandNoAck c (evalCommand e)

-- | Print a command to show the model.
sendShowModel :: WriterConn t (Connection s) -> IO ()
sendShowModel c = addCommandNoAck c showModelCommand



-- | Get a line of output from Yices, if any.
yicesGetLine :: Streams.InputStream ByteString -> IO (Maybe Text)
yicesGetLine resp =
  do mbBytes <- Streams.read resp
     case mbBytes of
       Nothing -> return Nothing
       Just bytes ->
         case decodeUtf8' bytes of
           Left err -> fail (show err)
           Right a  -> return (Just a)

-- | Get a line of output from Yices.  Throws an exception at EOF.
yicesDoGetLine :: Streams.InputStream ByteString -> IO Text
yicesDoGetLine resp =
  do mb <- yicesGetLine resp
     case mb of
       Nothing -> fail "Missing response from the solver."
       Just b  -> return b

getAckResponse :: Streams.InputStream ByteString -> IO (Maybe ByteString)
getAckResponse resps =
  do res <- Streams.read resps
     case res of
       Nothing -> fail $ unlines [ "Unexpected end of input."
                                 , "*** Expecting: 'ok'"
                                 ]
       Just txt ->
         case txt of
           "ok" -> return Nothing
           _    -> return (Just txt)

-- | Get the sat result from a previous SAT command.
-- Throws an exception if something goes wrong.
getSatResponse :: Streams.InputStream ByteString -> IO (SatResult () ())
getSatResponse resps =
  do res <- Streams.read resps
     case res of
       Nothing -> fail $ unlines [ "Unexpected end of input."
                                 , "*** Expecting: sat result"
                                 ]
       Just txt ->
         case txt of
           "unsat"    -> return (Unsat ())
           "sat"      -> return (Sat ())
           "unknown"  -> return Unknown
           _  -> fail $ unlines
              [ "Unexpected sat result:"
              , "*** Result: " ++ Text.unpack (decodeUtf8 txt)
              , "*** Expecting: unsat/sat/unknown"
              ]

type Eval scope solver ty =
  WriterConn scope (Connection solver) ->
  Streams.InputStream ByteString ->
  Term (Connection solver) ->
  IO ty

-- | Call eval to get a Rational term
yicesEvalReal :: Eval s t Rational
yicesEvalReal conn resp tm =
    do eval conn tm
       l <- yicesDoGetLine resp
       case Root.fromYicesText l of
         Nothing -> do
           fail $ "Could not parse real value returned by yices:\n  " ++ show l
         Just r -> pure $ Root.approximate r

-- | Call eval to get a Boolean term.
yicesEvalBool :: Eval s t Bool
yicesEvalBool conn resp tm = do
  eval conn tm
  l <- yicesDoGetLine resp
  case l of
    "true"  -> return $! True
    "false" -> return $! False
    _ -> do
      fail $ "Could not parse yices value " ++ show l ++ " as a Boolean."

-- | Send eval command and get result back.
yicesEvalBV :: Int -> Eval s t Integer
yicesEvalBV w conn resp tm = do
  eval conn tm
  l <- Text.unpack <$> yicesDoGetLine resp
  case l of
    '0' : 'b' : nm -> readBit w nm
<<<<<<< HEAD
    _ -> fail ("Could not parse value returned by yices as bitvector:\n " ++ show l)
=======
    _ -> fail $ "Could not parse yices value " ++ show l ++ " as a bitvector."
>>>>>>> a202e6ff

readBit :: Monad m => Int -> String -> m Integer
readBit w0 = go 0 0
  where go n v "" = do
          when (n /= w0) $ fail "Value has a different number of bits than we expected."
          return v
        go n v (c:r) = do
          case c of
            '0' -> go (n+1) (v `shiftL` 1)       r
            '1' -> go (n+1) ((v `shiftL` 1) + 1) r
            _ -> fail "Not a bitvector."

------------------------------------------------------------------
-- SolverAdapter interface

yicesSMT2Features :: ProblemFeatures
yicesSMT2Features
  =   useComputableReals
  .|. useIntegerArithmetic
  .|. useBitvectors
  .|. useQuantifiers
  .|. useSymbolicArrays

yicesAdapter :: SolverAdapter t
yicesAdapter =
   SolverAdapter
   { solver_adapter_name = "yices"
   , solver_adapter_config_options = yicesOptions
   , solver_adapter_check_sat = \sym logLn rsn ps cont ->
       runYicesInOverride sym logLn rsn ps
          (cont . runIdentity . traverseSatResult (\x -> pure (x,Nothing)) pure)
   , solver_adapter_write_smt2 =
       writeDefaultSMT2 () (\_ -> return ()) "YICES" yicesSMT2Features
   }

-- | Path to yices
yicesPath :: ConfigOption BaseStringType
yicesPath = configOption knownRepr "yices_path"

-- | Path to yices
yicesEfSolver :: ConfigOption BaseBoolType
yicesEfSolver = configOption knownRepr "yices_ef-solver"

yicesOptions :: [ConfigDesc]
yicesOptions =
  [ mkOpt
      yicesPath
      executablePathOptSty
      (Just (PP.text "Yices executable path"))
      (Just (ConcreteString "yices"))
  , booleanOpt' yicesEfSolver
  ]
  ++ yicesInternalOptions

yicesBranchingChoices :: Set Text
yicesBranchingChoices = Set.fromList
  [ "default"
  , "negative"
  , "positive"
  , "theory"
  , "th-pos"
  , "th-neg"
  ]

yicesEFGenModes :: Set Text
yicesEFGenModes = Set.fromList
  [ "auto"
  , "none"
  , "substitution"
  , "projection"
  ]

booleanOpt :: String -> ConfigDesc
booleanOpt nm = booleanOpt' (configOption BaseBoolRepr ("yices."++nm))

booleanOpt' :: ConfigOption BaseBoolType -> ConfigDesc
booleanOpt' o =
  mkOpt o
        boolOptSty
        Nothing
        Nothing

floatWithRangeOpt :: String -> Rational -> Rational -> ConfigDesc
floatWithRangeOpt nm lo hi =
  mkOpt (configOption BaseRealRepr $ "yices."++nm)
        (realWithRangeOptSty (Inclusive lo) (Inclusive hi))
        Nothing
        Nothing

floatWithMinOpt :: String -> Bound Rational -> ConfigDesc
floatWithMinOpt nm lo =
  mkOpt (configOption BaseRealRepr $ "yices."++nm)
        (realWithMinOptSty lo)
        Nothing
        Nothing

intWithRangeOpt :: String -> Integer -> Integer -> ConfigDesc
intWithRangeOpt nm lo hi =
  mkOpt (configOption BaseIntegerRepr $ "yices."++nm)
        (integerWithRangeOptSty (Inclusive lo) (Inclusive hi))
        Nothing
        Nothing

enumOpt :: String -> Set Text -> ConfigDesc
enumOpt nm xs =
  mkOpt (configOption BaseStringRepr $ "yices."++nm)
        (enumOptSty xs)
        Nothing
        Nothing

yicesInternalOptions :: [ConfigDesc]
yicesInternalOptions =
  [ booleanOpt "var-elim"
  , booleanOpt "arith-elim"
  , booleanOpt "flatten"
  , booleanOpt "learn-eq"
  , booleanOpt "keep-ite"
  , booleanOpt "fast-restarts"

  , intWithRangeOpt   "c-threshold" 1 (2^(30::Int)-1)
  , floatWithMinOpt   "c-factor"    (Inclusive 1)
  , intWithRangeOpt   "d-threshold" 1 (2^(30::Int)-1)
  , floatWithRangeOpt "d-factor"    1 1.5
  , intWithRangeOpt   "r-threshold" 1 (2^(30::Int)-1)
  , floatWithRangeOpt "r-fraction"  0 1
  , floatWithMinOpt   "r-factor"    (Inclusive 1)

  , floatWithRangeOpt "var-decay"  0 1
  , floatWithRangeOpt "randomness" 0 1
  , intWithRangeOpt   "random-seed" (negate (2^(30::Int)-1)) (2^(30::Int)-1)
  , enumOpt           "branching"   yicesBranchingChoices
  , floatWithRangeOpt "clause-decay" 0 1
  , booleanOpt        "cache-tclauses"
  , intWithRangeOpt   "tclause-size" 1 (2^(30::Int)-1)
  , booleanOpt        "dyn-ack"
  , booleanOpt        "dyn-bool-ack"

  , intWithRangeOpt   "max-ack"                1 (2^(30::Int)-1)
  , intWithRangeOpt   "max-bool-ack"           1 (2^(30::Int)-1)
  , intWithRangeOpt   "aux-eq-quota"           1 (2^(30::Int)-1)
  , floatWithMinOpt   "aux-eq-ratio"           (Exclusive 0)
  , intWithRangeOpt   "dyn-ack-threshold"      1 (2^(16::Int)-1)
  , intWithRangeOpt   "dyn-bool-ack-threshold" 1 (2^(16::Int)-1)
  , intWithRangeOpt   "max-interface-eqs"      1 (2^(30::Int)-1)
  , booleanOpt        "eager-lemmas"
  , booleanOpt        "simplex-prop"
  , intWithRangeOpt   "prop-threshold"         1 (2^(30::Int)-1)
  , booleanOpt        "simplex-adjust"
  , intWithRangeOpt   "bland-threshold"        1 (2^(30::Int)-1)
  , booleanOpt        "icheck"
  , intWithRangeOpt   "icheck-period"          1 (2^(30::Int)-1)
  , intWithRangeOpt   "max-update-conflicts"   1 (2^(30::Int)-1)
  , intWithRangeOpt   "max-extensionality"     1 (2^(30::Int)-1)
  , booleanOpt        "bvarith-elim"
  , booleanOpt        "optimistic-fcheck"

  , booleanOpt        "ef-flatten-iff"
  , booleanOpt        "ef-flatten-ite"
  , enumOpt           "ef-gen-mode"  yicesEFGenModes
  , intWithRangeOpt   "ef-max-iters"           1 (2^(30::Int)-1)
  , intWithRangeOpt   "ef-max-samples"         0 (2^(30::Int)-1)
  ]

-- | This checks that the element is in a logic fragment supported by Yices,
-- and returns whether the exists-forall solver should be used.
checkSupportedByYices :: B.BoolExpr t -> IO ProblemFeatures
checkSupportedByYices p = do
  let varInfo = predicateVarInfo p

  -- Check no errors where reported in result.
  let errors = toList (varInfo^.varErrors)
  when (not (null errors)) $ do
    fail $ show $ PP.text "This formula is not supported by yices:" PP.<$$>
           PP.indent 2 (PP.vcat errors)

  return $! varInfo^.problemFeatures

-- | Write a yices file that checks the satisfiability of the given predicate.
writeYicesFile :: B.ExprBuilder t st fs -- ^ Builder for getting current bindings.
               -> FilePath              -- ^ Path to file
               -> B.BoolExpr t          -- ^ Predicate to check
               -> IO ()
writeYicesFile sym path p = do
  withFile path WriteMode $ \h -> do
    let cfg = getConfiguration sym
    let varInfo = predicateVarInfo p
    -- check whether to use ef-solve
    let features = varInfo^.problemFeatures
    let efSolver = features `hasProblemFeature` useExistForall

    bindings <- B.getSymbolVarBimap sym

    c <- newConnection h (\_ -> return ()) features bindings
    setYicesParams c cfg
    assume c p
    if efSolver then
      addCommandNoAck c efSolveCommand
    else
      sendCheck c
    sendShowModel c

-- | Run writer and get a yices result.
runYicesInOverride :: B.ExprBuilder t st fs
                   -> (Int -> String -> IO ())
                   -> String
                   -> [B.BoolExpr t]
                   -> (SatResult (GroundEvalFn t) () -> IO a)
                   -> IO a
runYicesInOverride sym logLn rsn conditions resultFn = do
  let cfg = getConfiguration sym
  yices_path <- findSolverPath yicesPath cfg
  condition <- andAllOf sym folded conditions

  logLn 2 "Calling Yices to check sat"
  -- Check Problem features
  logSolverEvent sym
    SolverStartSATQuery
    { satQuerySolverName = "Yices"
    , satQueryReason = rsn
    }
  features <- checkSupportedByYices condition
  let efSolver = features `hasProblemFeature` useExistForall
  let nlSolver = features `hasProblemFeature` useNonlinearArithmetic
  let args | efSolver  = ["--mode=ef"] -- ,"--print-success"]
           | nlSolver  = ["--logic=QF_NRA"] -- ,"--print-success"]
           | otherwise = ["--mode=one-shot"] -- ,"--print-success"]
  withProcessHandles yices_path args Nothing $ \(in_h, out_h, err_h, ph) -> do
    -- Log stderr to output.
    withHandleReader err_h $ \err_reader -> do

      responses <- Streams.lines =<< Streams.handleToInputStream out_h

      -- Create new connection for sending commands to yices.
      bindings <- B.getSymbolVarBimap sym
      c <- newConnection in_h (\_ -> return ()) features bindings
      -- Write yices parameters.
      setYicesParams c cfg
      -- Assert condition
      assume c condition

      logLn 2 "Running check sat"
      if efSolver then
        addCommandNoAck c efSolveCommand
      else
        sendCheck c

      earlyUnsatRef <- newIORef Nothing

      let yp = SolverProcess { solverConn = c
                             , solverHandle = ph
                             , solverStdin  = in_h
                             , solverResponse = responses
                             , solverStderr = err_reader
                             , solverEvalFuns = smtEvalFuns c responses
                             , solverName = "Yices"
                             , solverLogFn = logSolverEvent sym
                             , solverEarlyUnsat = earlyUnsatRef
                             }
      sat_result <- getSatResult yp
      logSolverEvent sym
        SolverEndSATQuery
        { satQueryResult = sat_result
        , satQueryError  = Nothing
        }
      r <-
         case sat_result of
           Sat () -> resultFn . Sat =<< getModel yp
           Unsat x -> resultFn (Unsat x)
           Unknown -> resultFn Unknown

      yicesShutdownSolver yp
      return r<|MERGE_RESOLUTION|>--- conflicted
+++ resolved
@@ -668,11 +668,7 @@
   l <- Text.unpack <$> yicesDoGetLine resp
   case l of
     '0' : 'b' : nm -> readBit w nm
-<<<<<<< HEAD
-    _ -> fail ("Could not parse value returned by yices as bitvector:\n " ++ show l)
-=======
     _ -> fail $ "Could not parse yices value " ++ show l ++ " as a bitvector."
->>>>>>> a202e6ff
 
 readBit :: Monad m => Int -> String -> m Integer
 readBit w0 = go 0 0
