--- conflicted
+++ resolved
@@ -88,11 +88,8 @@
 import           Data.IORef
 import qualified Data.Map.Strict as Map
 import           Data.Maybe
-<<<<<<< HEAD
 import           Data.Monoid
 import           Data.Parameterized.Classes (ShowF(..))
-=======
->>>>>>> a0012c55
 import qualified Data.Parameterized.Context as Ctx
 import qualified Data.Parameterized.HashTable as PH
 import           Data.Parameterized.Nonce (Nonce)
@@ -1186,6 +1183,7 @@
     <+> text "term generated at" <+> pretty (plSourceLoc (exprLoc t)) <> text ":" <$$>
     indent 2 (pretty t)
 
+
 checkIntegerSupport :: Expr t tp -> SMTCollector t h ()
 checkIntegerSupport t = do
   conn <- asks scConn
@@ -1227,148 +1225,6 @@
       _ ->
         return ()
 
-<<<<<<< HEAD
-      let array_tp = FnArrayTypeMap smt_arg_types ret_tp
-      return $! SMTName array_tp smt_f
-
-    MapOverArrays f idx_types arrays -> do
-      -- :: Ctx.Assignment (ArrayResultWrapper (Expr t) (idx Ctx.::> itp)) ctx)  -> do
-      -- Evaluate arg types for indices.
-
-      smt_idx_types <- traverseFC (evalFirstClassTypeRepr conn (eltSource i)) idx_types
-
-      let evalArray :: forall idx itp etp
-                     . ArrayResultWrapper (Expr t) (idx Ctx.::> itp) etp
-                     -> SMTCollector t h (ArrayResultWrapper (SMTExpr h) (idx Ctx.::> itp) etp)
-          evalArray (ArrayResultWrapper a) = ArrayResultWrapper <$> mkExpr a
-
-      smt_arrays <- traverseFC evalArray arrays
-
-      liftIO $ do
-
-      -- Create name of function to reutrn.
-      nm <- liftIO $ withWriterState conn $ freshVarName
-
-      ret_type <-
-        defineSMTFunction conn nm $ \(FreshVarFn freshVar) -> do
-          -- Create type for indices.
-          smt_indices <- traverseFC (\tp -> liftIO (freshVar tp)) smt_idx_types
-
-          let idxl = toListFC asBase smt_indices
-          let select :: forall  idxl idx etp
-                     .  ArrayResultWrapper (SMTExpr h) (idxl Ctx.::> idx) etp
-                     -> SMTExpr h etp
-              select (ArrayResultWrapper a) = smt_array_select a idxl
-          let array_vals = fmapFC select smt_arrays
-
-          (smt_f, ret_type) <- liftIO $ getSMTSymFn conn f (fmapFC smtExprType array_vals)
-
-          return $ SMTExpr ret_type $ smtFnApp (fromText smt_f) (toListFC asBase array_vals)
-
-
-      let array_tp = FnArrayTypeMap smt_idx_types ret_type
-      return $! SMTName array_tp nm
-
-    ArrayTrueOnEntries{} -> do
-      fail $ "SMTWriter does not yet support ArrayTrueOnEntries.\n" ++ show i
-
-    FnApp f args -> do
-      smt_args <- traverseFC mkExpr args
-      (smt_f, ret_type) <- liftIO $ getSMTSymFn conn f (fmapFC smtExprType smt_args)
-      freshBoundTerm ret_type $! smtFnApp (fromText smt_f) (toListFC asBase smt_args)
-
-theoryUnsupported :: Monad m => WriterConn t h -> String -> Expr t tp -> m a
-theoryUnsupported conn theory_name t =
-  fail $ show $
-    text (smtWriterName conn) <+> text "does not support the" <+> text theory_name
-    <+> text "term generated at" <+> pretty (plSourceLoc (exprLoc t)) <> text ":" <$$>
-    indent 2 (pretty t)
-
-checkIntegerSupport :: Expr t tp -> SMTCollector t h ()
-checkIntegerSupport t = do
-  conn <- asks scConn
-  unless (supportedFeatures conn `hasProblemFeature` useIntegerArithmetic) $ do
-    theoryUnsupported conn "integer arithmetic" t
-
-checkLinearSupport :: Expr t tp -> SMTCollector t h ()
-checkLinearSupport t = do
-  conn <- asks scConn
-  unless (supportedFeatures conn `hasProblemFeature` useLinearArithmetic) $ do
-    theoryUnsupported conn "linear arithmetic" t
-
-checkNonlinearSupport :: Expr t tp -> SMTCollector t h ()
-checkNonlinearSupport t = do
-  conn <- asks scConn
-  unless (supportedFeatures conn `hasProblemFeature` useNonlinearArithmetic) $ do
-    theoryUnsupported conn "non-linear arithmetic" t
-
-checkComputableSupport :: Expr t tp -> SMTCollector t h ()
-checkComputableSupport t = do
-  conn <- asks scConn
-  unless (supportedFeatures conn `hasProblemFeature` useComputableReals) $ do
-    theoryUnsupported conn "computable arithmetic" t
-
-checkQuantifierSupport :: String -> Expr t p -> SMTCollector t h ()
-checkQuantifierSupport nm t = do
-  conn <- asks scConn
-  when (supportQuantifiers conn == False) $ do
-    theoryUnsupported conn nm t
-
--- | Generate a SMTLIB function for a ExprBuilder function.
---
--- Since SimpleBuilder different simple builder values with the same type may
--- have different SMTLIB types (particularly arrays), getSMTSymFn requires the
--- argument types to call the function with.  This is enforced to be compatible
--- with the argument types expected by the simplebuilder.
---
--- This function caches the result, and we currently generate the function based
--- on the argument types provided the first time getSMTSymFn is called with a
--- particular simple builder function.  In subsequent calls, we validate that
--- the same argument types are provided.  In principal, a function could be
--- called with one type of arguments, and then be called with a different type
--- and this check would fail.  However, due to limitations in the solvers we
--- expect to support, this should never happen as the only time these may differ
--- when arrays are used and one array is encoded using the theory of arrays, while
--- the other uses a defined function.  However, SMTLIB2 does not allow functions
--- to be passed to other functions; yices does, but always encodes arrays as functions.
---
--- Returns the name of the function and the type of the result.
-getSMTSymFn :: SMTWriter h
-            => WriterConn t h
-            -> ExprSymFn t args ret -- ^ Function to
-            -> Ctx.Assignment TypeMap args
-            -> IO (Text, TypeMap ret)
-getSMTSymFn conn fn arg_types = do
-  let n = symFnId fn
-  cacheLookupFn conn n >>= \case
-    Just (SMTSymFn nm param_types ret) -> do
-      when (arg_types /= param_types) $ do
-        fail $ "Illegal arguments to function " ++ Text.unpack nm ++ ".\n"
-              ++ "\tExpected arguments: " ++ show param_types ++"\n"
-              ++ "\tActual arguments: " ++ show arg_types
-      return (nm, ret)
-    Nothing -> do
-      -- Check argument types can be passed to a function.
-      checkArgumentTypes conn arg_types
-      -- Generate name.
-      nm <- getSymbolName conn (FnSymbolBinding fn)
-      ret_type <- mkSMTSymFn conn nm fn arg_types
-      cacheValueFn conn n DeleteOnPop $! SMTSymFn nm arg_types ret_type
-      return $! (nm, ret_type)
-
--- | Check that the types can be passed to functions.
-checkArgumentTypes :: WriterConn t h -> Ctx.Assignment TypeMap args -> IO ()
-checkArgumentTypes conn types = do
-  forMFC_ types $ \tp -> do
-    case tp of
-      FnArrayTypeMap{} | supportFunctionArguments conn == False -> do
-          fail $ show $ text (smtWriterName conn)
-             <+> text  "does not allow arrays encoded as functions to be function arguments."
-      _ ->
-        return ()
-
-=======
->>>>>>> a0012c55
 -- | This generates an error message from a solver and a type error.
 --
 -- It issed for error reporting
@@ -1656,6 +1512,7 @@
       (smt_f, ret_type) <- liftIO $ getSMTSymFn conn f (fmapFC smtExprType smt_args)
       freshBoundTerm ret_type $! smtFnApp (fromText smt_f) (toListFC asBase smt_args)
 
+
 appSMTExpr :: forall t h tp
             . SMTWriter h
            => AppExpr t tp
@@ -2220,27 +2077,19 @@
     ConstantArray idxRepr _bRepr ve -> do
       v <- mkExpr ve
       let value_type = smtExprType v
-<<<<<<< HEAD
           smt_value_type = asSMTType value_type
           feat = supportedFeatures conn
           mkArray = if feat `hasProblemFeature` useSymbolicArrays
                     then PrimArrayTypeMap
                     else FnArrayTypeMap
-=======
->>>>>>> a0012c55
       idx_types <- liftIO $
         traverseFC (evalFirstClassTypeRepr conn (eltSource i)) idxRepr
       case arrayConstant @h of
         Just constFn
           | otherwise -> do
-<<<<<<< HEAD
             let idx_smt_types :: [SMT_Type]
                 idx_smt_types = toListFC asSMTType idx_types
             let tp = mkArray idx_types value_type
-=======
-            let idx_smt_types = toListFC Some idx_types
-            let tp = PrimArrayTypeMap idx_types value_type
->>>>>>> a0012c55
             freshBoundTerm tp $!
               constFn idx_smt_types (Some value_type) (asBase v)
         Nothing -> do
@@ -2515,7 +2364,9 @@
   cacheLookupFn conn n >>= \case
     Just (SMTSymFn nm param_types ret) -> do
       when (arg_types /= param_types) $ do
-        fail $ "Illegal arguments to function " ++ Text.unpack nm ++ "."
+        fail $ "Illegal arguments to function " ++ Text.unpack nm ++ ".\n"
+              ++ "\tExpected arguments: " ++ show param_types ++"\n"
+              ++ "\tActual arguments: " ++ show arg_types
       return (nm, ret)
     Nothing -> do
       -- Check argument types can be passed to a function.
