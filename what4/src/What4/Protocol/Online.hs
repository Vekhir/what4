--- conflicted
+++ resolved
@@ -31,13 +31,9 @@
 
 import           Control.Exception
                    ( SomeException(..), bracket_, catch, try, displayException )
-<<<<<<< HEAD
-import           Control.Monad (void)
 import           Data.IORef
-=======
 import           Control.Monad (void, forM)
 import           Data.Text (Text)
->>>>>>> a202e6ff
 import qualified Data.Text.Lazy as LazyText
 import           Data.ByteString(ByteString)
 import           System.Exit
@@ -115,18 +111,9 @@
   BoolExpr scope ->
   IO (SatResult () ())
 checkSatisfiable proc rsn p =
-<<<<<<< HEAD
   readIORef (solverEarlyUnsat proc) >>= \case
-    Just _  -> return Unsat
-    Nothing ->
-      do let c = solverConn proc
-         p_smtexpr <- mkFormula c p
-         inNewFrame proc $
-           do assumeFormula c p_smtexpr
-              check proc rsn
-=======
-  snd <$> checkWithAssumptions proc rsn [p]
->>>>>>> a202e6ff
+    Just _  -> return (Unsat ())
+    Nothing -> snd <$> checkWithAssumptions proc rsn [p]
 
 -- | Check if the formula is satisifiable in the current
 --   solver state.
@@ -139,25 +126,11 @@
   BoolExpr scope ->
   (SatResult (GroundEvalFn scope) () -> IO a) ->
   IO a
-<<<<<<< HEAD
-checkSatisfiableWithModel proc p rsn k =
-  do let c = solverConn proc
-     p_smtexpr <- mkFormula c p
-     inNewFrame proc $
-       do assumeFormula c p_smtexpr
-          res <- check proc rsn
-          case res of
-            Sat _ -> do f <- smtExprGroundEvalFn c (solverEvalFuns proc)
-                        k (Sat f)
-            Unsat -> k Unsat
-            Unknown -> k Unknown
-=======
 checkSatisfiableWithModel proc rsn p k =
   checkSatisfiable proc rsn p >>= \case
     Sat{}   -> k . Sat =<< getModel proc
     Unsat{} -> k (Unsat ())
     Unknown -> k Unknown
->>>>>>> a202e6ff
 
 --------------------------------------------------------------------------------
 -- Basic solver interaction.
@@ -210,7 +183,7 @@
        { satQuerySolverName = solverName proc
        , satQueryReason = rsn
        }
-     addCommand c (checkWithAssumptionsCommand c nms)
+     addCommandNoAck c (checkWithAssumptionsCommand c nms)
      sat_result <- getSatResult proc
      solverLogFn proc
        SolverEndSATQuery
@@ -237,7 +210,7 @@
 check :: SMTReadWriter solver => SolverProcess scope solver -> String -> IO (SatResult () ())
 check p rsn =
   readIORef (solverEarlyUnsat p) >>= \case
-    Just _  -> return Unsat
+    Just _  -> return (Unsat ())
     Nothing ->
       do let c = solverConn p
          solverLogFn p
