Name:          what4
Version:       1.0.0.0.99
Author:        Galois Inc.
Maintainer:    jhendrix@galois.com, rdockins@galois.com
Copyright:     (c) Galois, Inc 2014-2020
License:       BSD3
License-file:  LICENSE
Build-type:    Simple
Cabal-version: 1.18
Homepage:      https://github.com/GaloisInc/what4
Bug-reports:   https://github.com/GaloisInc/what4/issues
Tested-with:   GHC==8.6.5, GHC==8.8.3, GHC==8.10.1
Category:      Formal Methods, Theorem Provers, Symbolic Computation, SMT
Synopsis:      Solver-agnostic symbolic values support for issuing queries
Description:
  What4 is a generic library for representing values as symbolic formulae which may
  contain references to symbolic values, representing unknown variables.
  It provides support for communicating with a variety of SAT and SMT solvers,
  including Z3, CVC4, Yices, Boolector, STP, and dReal.

  The data representation types make heavy use of GADT-style type indices
  to ensure type-correct manipulation of symbolic values.
Extra-doc-files:
  README.md
  CHANGES.md
  doc/README.md
  doc/bvdomain.cry
  doc/arithdomain.cry
  doc/bitsdomain.cry
  doc/xordomain.cry

source-repository head
  type: git
  location: https://github.com/GaloisInc/what4

flag solverTests
  description: extra tests that require all the solvers to be installed
  manual: True
  default: False

flag dRealTestDisable
  description: when running solver tests, disable testing using dReal (ignored unless -fsolverTests)
  manual: True
  default: False

flag STPTestDisable
  description: when running solver tests, disable testing using STP (ignored unless -fsolverTests)
  manual: True
  default: False

library
  build-depends:
    base >= 4.8 && < 5,
    attoparsec >= 0.13,
    bimap >= 0.2,
    bifunctors >= 5,
    bv-sized >= 1.0.0,
    bytestring >= 0.10,
    deriving-compat >= 0.5,
    containers >= 0.5.0.0,
    data-binary-ieee754,
    deepseq >= 1.3,
    directory >= 1.2.2,
    exceptions >= 0.10,
    extra >= 1.6,
    filepath >= 1.3,
    fingertree >= 0.1.4,
    hashable >= 1.3,
    hashtables >= 1.2.3,
    io-streams >= 1.5,
    lens >= 4.18,
    mtl >= 2.2.1,
    panic >= 0.3,
    parameterized-utils >= 2.1 && < 2.2,
<<<<<<< HEAD
    prettyprinter,
=======
    prettyprinter >= 1.7.0,
>>>>>>> 456c65e3
    process >= 1.2,
    scientific >= 0.3.6,
    temporary >= 1.2,
    template-haskell,
    text >= 1.1,
    th-abstraction >=0.1 && <0.5,
    transformers >= 0.4,
    unordered-containers >= 0.2.10,
    utf8-string >= 1.0.1,
    vector >= 0.12.1,
    versions >= 3.5.2 && < 4.0,
    zenc >= 0.1.0 && < 0.2.0,
    ghc-prim >= 0.5.2

  default-language: Haskell2010
  default-extensions:
     NondecreasingIndentation

  hs-source-dirs: src

  exposed-modules:
    What4.BaseTypes
    What4.Concrete
    What4.Config
    What4.FunctionName
    What4.IndexLit
    What4.Interface
    What4.InterpretedFloatingPoint
    What4.LabeledPred
    What4.Panic
    What4.Partial
    What4.ProblemFeatures
    What4.ProgramLoc
    What4.SatResult
    What4.SemiRing
    What4.Symbol
    What4.SWord
    What4.WordMap

    What4.Expr
    What4.Expr.ArrayUpdateMap
    What4.Expr.AppTheory
    What4.Expr.BoolMap
    What4.Expr.Builder
    What4.Expr.GroundEval
    What4.Expr.MATLAB
    What4.Expr.Simplify
    What4.Expr.StringSeq
    What4.Expr.VarIdentification
    What4.Expr.WeightedSum
    What4.Expr.UnaryBV

    What4.Solver
    What4.Solver.Adapter
    What4.Solver.Boolector
    What4.Solver.CVC4
    What4.Solver.DReal
    What4.Solver.ExternalABC
    What4.Solver.STP
    What4.Solver.Yices
    What4.Solver.Z3

    What4.Protocol.Online
    What4.Protocol.SMTLib2
    What4.Protocol.SMTLib2.Parse
    What4.Protocol.SMTLib2.Syntax
    What4.Protocol.SMTWriter
    What4.Protocol.ReadDecimal
    What4.Protocol.SExp
    What4.Protocol.PolyRoot
    What4.Protocol.VerilogWriter
    What4.Protocol.VerilogWriter.AST
    What4.Protocol.VerilogWriter.ABCVerilog
    What4.Protocol.VerilogWriter.Backend

    What4.Utils.AbstractDomains
    What4.Utils.AnnotatedMap
    What4.Utils.Arithmetic
    What4.Utils.BVDomain
    What4.Utils.BVDomain.Arith
    What4.Utils.BVDomain.Bitwise
    What4.Utils.BVDomain.XOR
    What4.Utils.Complex
    What4.Utils.Endian
    What4.Utils.Environment
    What4.Utils.HandleReader
    What4.Utils.IncrHash
    What4.Utils.LeqMap
    What4.Utils.MonadST
    What4.Utils.OnlyNatRepr
    What4.Utils.Process
    What4.Utils.Streams
    What4.Utils.StringLiteral
    What4.Utils.Word16String

    Test.Verification

  other-modules:
    What4.Expr.App

  ghc-options: -Wall -Werror=incomplete-patterns -Werror=missing-methods -Werror=overlapping-patterns
  ghc-prof-options: -fprof-auto-top
  if impl(ghc >= 8.6)
    default-extensions: NoStarIsType

executable quickstart
  main-is: doc/QuickStart.hs
  default-language: Haskell2010

  build-depends:
    base,
    parameterized-utils,
    what4

test-suite adapter-test
  type: exitcode-stdio-1.0
  default-language: Haskell2010

  hs-source-dirs: test
  main-is: AdapterTest.hs

  if flag(solverTests)
    buildable: True
    if ! flag(dRealTestDisable)
      cpp-options: -DTEST_DREAL
    if ! flag(STPTestDisable)
      cpp-options: -DTEST_STP
  else
    buildable: False

  build-depends:
    base,
    bv-sized,
    bytestring,
    containers,
    data-binary-ieee754,
    lens,
    parameterized-utils,
    process,
    tasty >= 0.10,
    tasty-hunit >= 0.9,
    text,
    versions,
    what4

  ghc-options: -Wall -Werror=incomplete-patterns -Werror=missing-methods -Werror=overlapping-patterns

test-suite online-solver-test
  type: exitcode-stdio-1.0
  default-language: Haskell2010

  hs-source-dirs: test
  main-is: OnlineSolverTest.hs

  if flag(solverTests)
    buildable: True
    if ! flag(STPTestDisable)
      cpp-options: -DTEST_STP
  else
    buildable: False

  build-depends:
    base,
    bv-sized,
    bytestring,
    containers,
    data-binary-ieee754,
    lens,
    parameterized-utils,
    process,
    tasty >= 0.10,
    tasty-hunit >= 0.9,
    text,
    versions,
    what4

  ghc-options: -Wall -Werror=incomplete-patterns -Werror=missing-methods -Werror=overlapping-patterns

test-suite expr-builder-smtlib2
  type: exitcode-stdio-1.0
  default-language: Haskell2010

  hs-source-dirs: test
  main-is: ExprBuilderSMTLib2.hs

  build-depends:
    base,
    bv-sized,
    bytestring,
    containers,
    data-binary-ieee754,
    parameterized-utils,
    tasty >= 0.10,
    tasty-hunit >= 0.9,
    text,
    versions,
    what4

  ghc-options: -Wall -Werror=incomplete-patterns -Werror=missing-methods -Werror=overlapping-patterns

test-suite exprs_tests
  type: exitcode-stdio-1.0
  default-language: Haskell2010

  hs-source-dirs: test
  main-is: ExprsTest.hs

  other-modules:
    GenWhat4Expr

  build-depends: base
               , bv-sized
               , hedgehog >= 1.0.2
               , parameterized-utils
               , tasty >= 0.10
               , tasty-hunit >= 0.9
               , tasty-hedgehog
               , what4

  ghc-options: -Wall -Wcompat -Werror=incomplete-patterns -Werror=missing-methods -Werror=overlapping-patterns

test-suite iteexprs_tests
  type: exitcode-stdio-1.0
  default-language: Haskell2010

  hs-source-dirs: test
  main-is: IteExprs.hs

  other-modules:
    GenWhat4Expr

  build-depends: base
               , bv-sized
               , hedgehog >= 1.0.2
               , parameterized-utils
               , tasty >= 0.10
               , tasty-hunit >= 0.9
               , tasty-hedgehog
               , containers >= 0.5.0.0
               , what4

  ghc-options: -Wall -Wcompat -Werror=incomplete-patterns -Werror=missing-methods -Werror=overlapping-patterns

test-suite bvdomain_tests
  type: exitcode-stdio-1.0
  default-language: Haskell2010

  hs-source-dirs: test, test/QC
  main-is: BVDomTests.hs

  other-modules:  VerifyBindings

  build-depends: base
               , parameterized-utils
               , tasty >= 0.10
               , tasty-quickcheck >= 0.10
               , QuickCheck >= 2.12
               , transformers
               , what4

  ghc-options: -Wall -Wcompat -Werror=incomplete-patterns -Werror=missing-methods -Werror=overlapping-patterns

test-suite bvdomain_tests_hh
  type: exitcode-stdio-1.0
  default-language: Haskell2010

  hs-source-dirs: test, test/HH
  main-is: BVDomTests.hs

  other-modules:  VerifyBindings

  build-depends: base
               , parameterized-utils
               , tasty >= 0.10
               , tasty-hedgehog
               , hedgehog >= 1.0.2
               , transformers
               , what4

  ghc-options: -Wall -Wcompat -Werror=incomplete-patterns -Werror=missing-methods -Werror=overlapping-patterns<|MERGE_RESOLUTION|>--- conflicted
+++ resolved
@@ -72,11 +72,7 @@
     mtl >= 2.2.1,
     panic >= 0.3,
     parameterized-utils >= 2.1 && < 2.2,
-<<<<<<< HEAD
-    prettyprinter,
-=======
     prettyprinter >= 1.7.0,
->>>>>>> 456c65e3
     process >= 1.2,
     scientific >= 0.3.6,
     temporary >= 1.2,
