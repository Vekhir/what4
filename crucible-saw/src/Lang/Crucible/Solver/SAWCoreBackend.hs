--- conflicted
+++ resolved
@@ -215,21 +215,6 @@
 sawBackendSharedContext :: SAWCoreBackend n -> IO SC.SharedContext
 sawBackendSharedContext sym =
   saw_ctx <$> readIORef (SB.sbStateManager sym)
-
-<<<<<<< HEAD
--- | Run a computation with a fresh SAWCoreBackend, in the context of the SAW
--- core modules @Prelude@, @Cryptol@, and a fresh, empty @CryptolServer@ module
-withSAWCoreBackend :: (forall n. SAWCoreBackend n -> IO a) -> IO a
-withSAWCoreBackend f = do
-  withIONonceGenerator $ \gen -> do
-    cfg <- initialConfig 0 []
-    sc   <- SC.mkSharedContext
-    Prelude.scLoadPreludeModule sc
-    Prelude.scLoadCryptolModule sc
-    sym  <- newSAWCoreBackend sc gen cfg
-    f sym
-=======
->>>>>>> 2dc2ceec
 
 toSC :: SAWCoreBackend n -> SB.Elt n tp -> IO SC.Term
 toSC sym elt = do
