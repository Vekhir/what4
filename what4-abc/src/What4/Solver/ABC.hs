--- conflicted
+++ resolved
@@ -863,21 +863,6 @@
             Nothing -> return GIA.true
             Just bnds ->
               do let wint = fromIntegral (natValue w)
-<<<<<<< HEAD
-                 let rangeCond (lo,hi) =
-                       do lop <- if lo > 0 then
-                                   AIG.ule g (AIG.bvFromInteger g wint lo) bv
-                                 else
-                                   return GIA.true
-                          hip <- if hi < maxUnsigned w then
-                                   AIG.ule g bv (AIG.bvFromInteger g wint hi)
-                                 else
-                                   return GIA.true
-                          AIG.lAnd' g lop hip
-                 conds <- mapM rangeCond (BVD.ranges w bnds)
-                 foldM (AIG.lAnd' g) GIA.true conds
-        return (BVBinding w n bv cond)
-=======
                  let arithBounds Nothing = return GIA.true
                      arithBounds (Just (lo,sz)) =
                        do diff <- AIG.sub g bv (AIG.bvFromInteger g wint lo)
@@ -885,8 +870,7 @@
                  case bnds of
                    BVD.BVDArith a -> arithBounds (A.arithDomainData a)
                    BVD.BVDBitwise b -> between g (B.bitbounds b) bv
-        return (BVBinding n bv cond)
->>>>>>> 3a12e48f
+        return (BVBinding w n bv cond)
 
     BaseNatRepr     -> failAt l "Natural number variables are not supported by ABC."
     BaseIntegerRepr -> failAt l "Integer variables are not supported by ABC."
