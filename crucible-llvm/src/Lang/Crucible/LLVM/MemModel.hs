--- conflicted
+++ resolved
@@ -30,11 +30,8 @@
 {-# OPTIONS_GHC -fno-warn-orphans #-}
 module Lang.Crucible.LLVM.MemModel
   ( LLVMPointerType
-<<<<<<< HEAD
   , LLVM
-=======
   , LLVMValTypeType
->>>>>>> cf64790a
   , pattern LLVMPointerRepr
   , pattern PtrWidth
   , ptrWidth
