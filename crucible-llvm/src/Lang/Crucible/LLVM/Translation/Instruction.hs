-----------------------------------------------------------------------
-- |
-- Module           : Lang.Crucible.LLVM.Translation.Instruction
-- Description      : Translation of LLVM instructions
-- Copyright        : (c) Galois, Inc 2018
-- License          : BSD3
-- Maintainer       : Rob Dockins <rdockins@galois.com>
-- Stability        : provisional
--
-- This module represents the workhorse of the LLVM translation.  It
-- is responsable for interpreting the LLVM instruction set into
-- corresponding crucible statements.
-----------------------------------------------------------------------
{-# LANGUAGE DataKinds             #-}
{-# LANGUAGE FlexibleContexts      #-}
{-# LANGUAGE GADTs                 #-}
{-# LANGUAGE ImplicitParams        #-}
{-# LANGUAGE KindSignatures        #-}
{-# LANGUAGE LambdaCase            #-}
{-# LANGUAGE OverloadedStrings     #-}
{-# LANGUAGE PartialTypeSignatures #-}
{-# LANGUAGE PatternGuards         #-}
{-# LANGUAGE PatternSynonyms       #-}
{-# LANGUAGE PolyKinds             #-}
{-# LANGUAGE RankNTypes            #-}
{-# LANGUAGE ScopedTypeVariables   #-}
{-# LANGUAGE TypeApplications      #-}
{-# LANGUAGE TypeOperators         #-}
{-# LANGUAGE ViewPatterns          #-}

module Lang.Crucible.LLVM.Translation.Instruction
  ( instrResultType
  , generateInstr
  , definePhiBlock
  , assignLLVMReg
  ) where

import           Prelude hiding (exp, pred)

import           Control.Lens hiding (op, (:>) )
import           Control.Monad.Except
import           Control.Monad.State.Strict
import           Control.Monad.Trans.Maybe
import           Data.Functor.Identity (runIdentity)
import           Data.Foldable (toList)
import           Data.Int
import qualified Data.List as List
import           Data.List.NonEmpty (NonEmpty((:|)))
import qualified Data.Map.Strict as Map
import           Data.Maybe
import           Data.Sequence (Seq)
import qualified Data.Sequence as Seq
import           Data.String
import qualified Data.Text as Text
import qualified Data.Vector as V
import           Numeric.Natural
import           Text.PrettyPrint.ANSI.Leijen (pretty)

import qualified Text.LLVM.AST as L

import qualified Data.Parameterized.Context as Ctx
import           Data.Parameterized.Context ( pattern (:>) )
import           Data.Parameterized.NatRepr as NatRepr
import           Data.Parameterized.Some

import qualified What4.Partial as W4P

import           Lang.Crucible.CFG.Expr
import           Lang.Crucible.CFG.Generator
import           Lang.Crucible.CFG.Extension.Safety (PartialExpr(..))

import qualified Lang.Crucible.LLVM.Bytes as G
import           Lang.Crucible.LLVM.DataLayout
import           Lang.Crucible.LLVM.Extension
import           Lang.Crucible.LLVM.MemModel
import           Lang.Crucible.LLVM.MemType
import qualified Lang.Crucible.LLVM.Extension.Safety as Safety
import qualified Lang.Crucible.LLVM.Extension.Safety.Poison as Poison
import qualified Lang.Crucible.LLVM.Extension.Safety.UndefinedBehavior as UB
import           Lang.Crucible.LLVM.Translation.Constant
import           Lang.Crucible.LLVM.Translation.Expr
import           Lang.Crucible.LLVM.Translation.Monad
import           Lang.Crucible.LLVM.Translation.Types
import           Lang.Crucible.LLVM.TypeContext
import           Lang.Crucible.Syntax hiding (IsExpr)
import           Lang.Crucible.Types

--------------------------------------------------------------------------------
-- Assertions

-- | Add a bunch of side conditions to a value.
--
-- Allows for effectful computation of the predicates and expressions.
sideConditionsA :: forall f arch ty s. Applicative f
                => TypeRepr ty
                -> Expr (LLVM arch) s ty
                    -- ^ Expression with side-condition
                -> [( Bool
                    , f (Expr (LLVM arch) s BoolType)
                    , Either (UB.UndefinedBehavior (Expr (LLVM arch) s))
                             (Poison.Poison (Expr (LLVM arch) s))
                    )]
                    -- ^ Conditions to (conditionally) assert
                -> f (Expr (LLVM arch) s ty)
sideConditionsA tyRepr expr conds =
  let middle :: Applicative g => (a, g b, c) -> g (a, b, c)
      middle (a, fb, c) = (,,) <$> pure a <*> fb <*> pure c

      fmapMaybe :: Functor g => g [a] -> (a -> Maybe b) -> g [b]
      fmapMaybe gs h = fmap (mapMaybe h) gs

      conds' :: f [Safety.LLVMSafetyAssertion (Expr (LLVM arch) s)]
      conds' = fmapMaybe (traverse middle conds) $ \(b, pred, classifier) ->
                (if b then Just else const Nothing) $
                  case classifier of
                    Left  ub  -> Safety.undefinedBehavior ub pred
                    Right poi -> Safety.poison poi pred
  in flip fmap conds' $
      \case
        []     -> expr -- No assertions left, nothing to do. 
        (x:xs) ->
          let assertion = W4P.And (fmap W4P.Leaf (x :| xs))
          in App $ WithAssertion tyRepr (PartialExpr assertion (Just expr))

-- | Assert that evaluation doesn't result in a poison value
poisonSideCondition :: TypeRepr ty
                    -> Poison.Poison (Expr (LLVM arch) s)
                    -> Expr (LLVM arch) s ty
                       -- ^ Expression with side-condition
                    -> Expr (LLVM arch) s BoolType
                       -- ^ Condition to assert
                    -> Expr (LLVM arch) s ty
poisonSideCondition tyRepr poison expr cond =
  runIdentity $ sideConditionsA tyRepr expr [(True, pure cond, Right poison)]

--------------------------------------------------------------------------------
-- Translation

-- | Get the return type of an LLVM instruction
-- See <https://llvm.org/docs/LangRef.html#instruction-reference the language reference>.
instrResultType ::
  (?lc :: TypeContext, MonadError String m, HasPtrWidth wptr) =>
  L.Instr ->
  m MemType
instrResultType instr =
  case instr of
    L.Arith _ x _ -> liftMemType (L.typedType x)
    L.Bit _ x _   -> liftMemType (L.typedType x)
    L.Conv _ _ ty -> liftMemType ty
    L.Call _ (L.PtrTo (L.FunTy ty _ _)) _ _ -> liftMemType ty
    L.Call _ ty _ _ ->  fail $ unwords ["unexpected function type in call:", show ty]
    L.Invoke (L.FunTy ty _ _) _ _ _ _ -> liftMemType ty
    L.Invoke ty _ _ _ _ -> fail $ unwords ["unexpected function type in invoke:", show ty]
    L.Alloca ty _ _ -> liftMemType (L.PtrTo ty)
    L.Load x _ _ -> case L.typedType x of
                   L.PtrTo ty -> liftMemType ty
                   _ -> fail $ unwords ["load through non-pointer type", show (L.typedType x)]
    L.ICmp _ _ _ -> liftMemType (L.PrimType (L.Integer 1))
    L.FCmp _ _ _ -> liftMemType (L.PrimType (L.Integer 1))
    L.Phi tp _   -> liftMemType tp

    L.GEP inbounds base elts ->
       do gepRes <- runExceptT (translateGEP inbounds base elts)
          case gepRes of
            Left err -> fail err
            Right (GEPResult lanes tp _gep) ->
              let n = natValue lanes in
              if n == 1 then
                return (PtrType (MemType tp))
              else
                return (VecType n (PtrType (MemType tp)))

    L.Select _ x _ -> liftMemType (L.typedType x)

    L.ExtractValue x idxes -> liftMemType (L.typedType x) >>= go idxes
         where go [] tp = return tp
               go (i:is) (ArrayType n tp')
                   | i < fromIntegral n = go is tp'
                   | otherwise = fail $ unwords ["invalid index into array type", showInstr instr]
               go (i:is) (StructType si) =
                      case siFields si V.!? (fromIntegral i) of
                        Just fi -> go is (fiType fi)
                        Nothing -> error $ unwords ["invalid index into struct type", showInstr instr]
               go _ _ = fail $ unwords ["invalid type in extract value instruction", showInstr instr]

    L.InsertValue x _ _ -> liftMemType (L.typedType x)

    L.ExtractElt x _ ->
       do tp <- liftMemType (L.typedType x)
          case tp of
            VecType _n tp' -> return tp'
            _ -> fail $ unwords ["extract element of non-vector type", showInstr instr]

    L.InsertElt x _ _ -> liftMemType (L.typedType x)

    L.ShuffleVector x _ i ->
      do xtp <- liftMemType (L.typedType x)
         itp <- liftMemType (L.typedType i)
         case (xtp, itp) of
           (VecType _n ty, VecType m _) -> return (VecType m ty)
           _ -> fail $ unwords ["invalid shufflevector:", showInstr instr]

    L.LandingPad x _ _ _ -> liftMemType x

    -- LLVM Language Reference: "The original value at the location is returned."
    L.AtomicRW _ _ x _ _ _ -> case L.typedType x of
                   L.PtrTo ty -> liftMemType ty
                   _ -> fail $ unwords ["atomicrmw through non-pointer type", show (L.typedType x)]

    L.CmpXchg _weak _volatile _ptr _old new _ _ _ ->
      do let dl = llvmDataLayout ?lc
         tp <- liftMemType (L.typedType new)
         return (StructType (mkStructInfo dl False [tp, i1]))

    _ -> fail $ unwords ["instrResultType, unsupported instruction:", showInstr instr]



liftMemType' :: (?lc::TypeContext, Monad m) => L.Type -> m MemType
liftMemType' = either fail return . liftMemType

-- | Given an LLVM expression of vector type, select out the ith element.
extractElt
    :: forall h s arch ret.
       L.Instr
    -> MemType    -- ^ type contained in the vector
    -> Integer   -- ^ size of the vector
    -> LLVMExpr s arch  -- ^ vector expression
    -> LLVMExpr s arch -- ^ index expression
    -> LLVMGenerator h s arch ret (LLVMExpr s arch)
extractElt _instr ty _n (UndefExpr _) _i =
   return $ UndefExpr ty
extractElt _instr ty _n (ZeroExpr _) _i =
   return $ ZeroExpr ty
extractElt _ ty _ _ (UndefExpr _) =
   return $ UndefExpr ty
extractElt instr ty n v (ZeroExpr zty) =
   let ?err = fail in
   zeroExpand zty $ \tyr ex -> extractElt instr ty n v (BaseExpr tyr ex)
extractElt instr _ n (VecExpr _ vs) i
  | Scalar (LLVMPointerRepr _) (BitvectorAsPointerExpr _ x) <- asScalar i
  , App (BVLit _ x') <- x
  = constantExtract x'

 where
 constantExtract :: Integer -> LLVMGenerator h s arch ret (LLVMExpr s arch)
 constantExtract idx =
    if (fromInteger idx < Seq.length vs) && (fromInteger idx < n)
        then return $ Seq.index vs (fromInteger idx)
        else fail (unlines ["invalid extractelement instruction (index out of bounds)", showInstr instr])

extractElt instr ty n (VecExpr _ vs) i = do
   let ?err = fail
   llvmTypeAsRepr ty $ \tyr -> unpackVec tyr (toList vs) $
      \ex -> extractElt instr ty n (BaseExpr (VectorRepr tyr) ex) i
extractElt instr _ n (BaseExpr (VectorRepr tyr) v) i =
  do idx <- case asScalar i of
                   Scalar (LLVMPointerRepr w) x ->
                     do bv <- pointerAsBitvectorExpr w x
                        -- The value is poisoned if the index is out of bounds.
                        let poison = Poison.ExtractElementIndex bv
                        return $ poisonSideCondition
                                   NatRepr
                                   poison
                                   (App (BvToNat w bv))                 -- returned expression
                                   (App (BVUlt w bv (App (BVLit w n)))) -- assertion condition
                   _ ->
                     fail (unlines ["invalid extractelement instruction", showInstr instr])
     return $ BaseExpr tyr (App (VectorGetEntry tyr v idx))

extractElt instr _ _ _ _ = fail (unlines ["invalid extractelement instruction", showInstr instr])


-- | Given an LLVM expression of vector type, insert a new element at location ith element.
insertElt :: forall h s arch ret.
       L.Instr            -- ^ Actual instruction
    -> MemType            -- ^ type contained in the vector
    -> Integer            -- ^ size of the vector
    -> LLVMExpr s arch    -- ^ vector expression
    -> LLVMExpr s arch    -- ^ element to insert
    -> LLVMExpr s arch    -- ^ index expression
    -> LLVMGenerator h s arch ret (LLVMExpr s arch)
insertElt _ ty _ _ _ (UndefExpr _) = do
   return $ UndefExpr ty
insertElt instr ty n v a (ZeroExpr zty) = do
   let ?err = fail
   zeroExpand zty $ \tyr ex -> insertElt instr ty n v a (BaseExpr tyr ex)

insertElt instr ty n (UndefExpr _) a i  = do
  insertElt instr ty n (VecExpr ty (Seq.replicate (fromInteger n) (UndefExpr ty))) a i
insertElt instr ty n (ZeroExpr _) a i   = do
  insertElt instr ty n (VecExpr ty (Seq.replicate (fromInteger n) (ZeroExpr ty))) a i

insertElt instr _ n (VecExpr ty vs) a i
  | Scalar (LLVMPointerRepr _) (BitvectorAsPointerExpr _ x) <- asScalar i
  , App (BVLit _ x') <- x
  = constantInsert x'
 where
 constantInsert :: Integer -> LLVMGenerator h s arch ret (LLVMExpr s arch)
 constantInsert idx =
     if (fromInteger idx < Seq.length vs) && (fromInteger idx < n)
       then return $ VecExpr ty $ Seq.adjust (\_ -> a) (fromIntegral idx) vs
       else fail (unlines ["invalid insertelement instruction (index out of bounds)", showInstr instr])

insertElt instr ty n (VecExpr _ vs) a i = do
   let ?err = fail
   llvmTypeAsRepr ty $ \tyr -> unpackVec tyr (toList vs) $
        \ex -> insertElt instr ty n (BaseExpr (VectorRepr tyr) ex) a i

insertElt instr _ n (BaseExpr (VectorRepr tyr) v) a i =
  do (idx :: Expr (LLVM arch) s NatType)
         <- case asScalar i of
                   Scalar (LLVMPointerRepr w) x ->
                     do bv <- pointerAsBitvectorExpr w x
                        -- The value is poisoned if the index is out of bounds.
                        let poison = Poison.InsertElementIndex bv
                        return $ poisonSideCondition NatRepr
                            poison
                            (App (BvToNat w bv))                 -- returned expression
                            (App (BVUlt w bv (App (BVLit w n)))) -- assertion condition
                   _ ->
                     fail (unlines ["invalid insertelement instruction", showInstr instr, show i])
     let ?err = fail
     unpackOne a $ \tyra a' ->
      case testEquality tyr tyra of
        Just Refl ->
          return $ BaseExpr (VectorRepr tyr) (App (VectorSetEntry tyr v idx a'))
        Nothing -> fail (unlines ["type mismatch in insertelement instruction", showInstr instr])
insertElt instr _tp n v a i = fail (unlines ["invalid insertelement instruction", showInstr instr, show n, show v, show a, show i])

-- Given an LLVM expression of vector or structure type, select out the
-- element indicated by the sequence of given concrete indices.
extractValue
    :: LLVMExpr s arch  -- ^ aggregate expression
    -> [Int32]     -- ^ sequence of indices
    -> LLVMGenerator h s arch ret (LLVMExpr s arch)
extractValue v [] = return v
extractValue (UndefExpr (StructType si)) is =
   extractValue (StructExpr $ Seq.fromList $ map (\tp -> (tp, UndefExpr tp)) tps) is
 where tps = map fiType $ toList $ siFields si
extractValue (UndefExpr (ArrayType n tp)) is =
   extractValue (VecExpr tp $ Seq.replicate (fromIntegral n) (UndefExpr tp)) is
extractValue (ZeroExpr (StructType si)) is =
   extractValue (StructExpr $ Seq.fromList $ map (\tp -> (tp, ZeroExpr tp)) tps) is
 where tps = map fiType $ toList $ siFields si
extractValue (ZeroExpr (ArrayType n tp)) is =
   extractValue (VecExpr tp $ Seq.replicate (fromIntegral n) (ZeroExpr tp)) is
extractValue (BaseExpr (StructRepr ctx) x) (i:is)
   | Just (Some idx) <- Ctx.intIndex (fromIntegral i) (Ctx.size ctx) = do
           let tpr = ctx Ctx.! idx
           extractValue (BaseExpr tpr (getStruct idx x)) is
extractValue (StructExpr vs) (i:is)
   | fromIntegral i < Seq.length vs = extractValue (snd $ Seq.index vs $ fromIntegral i) is
extractValue (VecExpr _ vs) (i:is)
   | fromIntegral i < Seq.length vs = extractValue (Seq.index vs $ fromIntegral i) is
extractValue _ _ = fail "invalid extractValue instruction"


-- Given an LLVM expression of vector or structure type, insert a new element in the posistion
-- given by the concrete indices.
insertValue
    :: LLVMExpr s arch  -- ^ aggregate expression
    -> LLVMExpr s arch  -- ^ element to insert
    -> [Int32]     -- ^ sequence of concrete indices
    -> LLVMGenerator h s arch ret (LLVMExpr s arch)
insertValue _ v [] = return v
insertValue (UndefExpr (StructType si)) v is =
   insertValue (StructExpr $ Seq.fromList $ map (\tp -> (tp, UndefExpr tp)) tps) v is
 where tps = map fiType $ toList $ siFields si
insertValue (UndefExpr (ArrayType n tp)) v is =
   insertValue (VecExpr tp $ Seq.replicate (fromIntegral n) (UndefExpr tp)) v is
insertValue (ZeroExpr (StructType si)) v is =
   insertValue (StructExpr $ Seq.fromList $ map (\tp -> (tp, ZeroExpr tp)) tps) v is
 where tps = map fiType $ toList $ siFields si
insertValue (ZeroExpr (ArrayType n tp)) v is =
   insertValue (VecExpr tp $ Seq.replicate (fromIntegral n) (ZeroExpr tp)) v is
insertValue (BaseExpr (StructRepr ctx) x) v (i:is)
   | Just (Some idx) <- Ctx.intIndex (fromIntegral i) (Ctx.size ctx) = do
           let tpr = ctx Ctx.! idx
           x' <- insertValue (BaseExpr tpr (getStruct idx x)) v is
           case x' of
             BaseExpr tpr' x''
               | Just Refl <- testEquality tpr tpr' ->
                    return $ BaseExpr (StructRepr ctx) (setStruct ctx x idx x'')
             _ -> fail "insertValue was expected to return base value of same type"
insertValue (StructExpr vs) v (i:is)
   | fromIntegral i < Seq.length vs = do
        let (xtp, x) = Seq.index vs (fromIntegral i)
        x' <- insertValue x v is
        return (StructExpr (Seq.adjust (\_ -> (xtp,x')) (fromIntegral i) vs))
insertValue (VecExpr tp vs) v (i:is)
   | fromIntegral i < Seq.length vs = do
        let x = Seq.index vs (fromIntegral i)
        x' <- insertValue x v is
        return (VecExpr tp (Seq.adjust (\_ -> x') (fromIntegral i) vs))
insertValue _ _ _ = fail "invalid insertValue instruction"



evalGEP :: forall h s arch ret wptr.
  wptr ~ ArchWidth arch =>
  L.Instr ->
  GEPResult (LLVMExpr s arch) ->
  LLVMGenerator h s arch ret (LLVMExpr s arch)
evalGEP instr (GEPResult _lanes finalMemType gep0) = finish =<< go gep0
 where
 finish xs =
   case Seq.viewl xs of
     x Seq.:< (Seq.null -> True) -> return (BaseExpr PtrRepr x)
     _ -> return (VecExpr (PtrType (MemType finalMemType)) (fmap (BaseExpr PtrRepr) xs))

 badGEP :: LLVMGenerator h s arch ret a
 badGEP = fail $ unlines ["Unexpected failure when evaluating GEP", showInstr instr]

 asPtr :: LLVMExpr s arch -> LLVMGenerator h s arch ret (Expr (LLVM arch) s (LLVMPointerType wptr))
 asPtr x =
   case asScalar x of
     Scalar PtrRepr p -> return p
     _ -> badGEP

 go :: GEP n (LLVMExpr s arch) -> LLVMGenerator h s arch ret (Seq (Expr (LLVM arch) s (LLVMPointerType wptr)))

 go (GEP_scalar_base x) =
      do p <- asPtr x
         return (Seq.singleton p)

 go (GEP_vector_base n x) =
      do xs <- maybe badGEP (traverse asPtr) (asVector x)
         unless (fromIntegral (Seq.length xs) == natValue n) badGEP
         return xs

 go (GEP_scatter n gep) =
      do xs <- go gep
         unless (Seq.length xs == 1) badGEP
         return (Seq.cycleTaking (widthVal n) xs)

 go (GEP_field fi gep) =
      do xs <- go gep
         traverse (\x -> calcGEP_struct fi x) xs

 go (GEP_index_each mt' gep idx) =
      do xs <- go gep
         traverse (\x -> calcGEP_array mt' x idx) xs

 go (GEP_index_vector mt' gep idx) =
      do xs <- go gep
         idxs <- maybe badGEP return (asVector idx)
         unless (Seq.length idxs == Seq.length xs) badGEP
         traverse (\(x,i) -> calcGEP_array mt' x i) (Seq.zip xs idxs)


calcGEP_array :: forall wptr arch h s ret.
  wptr ~ ArchWidth arch =>
  MemType {- ^ Type of the array elements -} ->
  Expr (LLVM arch) s (LLVMPointerType wptr) {- ^ Base pointer -} ->
  LLVMExpr s arch {- ^ index value -} ->
  LLVMGenerator h s arch ret (Expr (LLVM arch) s (LLVMPointerType wptr))
calcGEP_array typ base idx =
  do -- sign-extend the index value if necessary to make it
     -- the same width as a pointer
     (idx' :: Expr (LLVM arch) s (BVType wptr))
       <- case asScalar idx of
              Scalar (LLVMPointerRepr w) x
                 | Just Refl <- testEquality w PtrWidth ->
                      pointerAsBitvectorExpr PtrWidth x
                 | Just LeqProof <- testLeq (incNat w) PtrWidth ->
                   do x' <- pointerAsBitvectorExpr w x
                      return $ app (BVSext PtrWidth w x')
              _ -> fail $ unwords ["Invalid index value in GEP", show idx]

     -- Calculate the size of the element memtype and check that it fits
     -- in the pointer width
     let dl  = llvmDataLayout ?lc
     let isz = G.bytesToInteger $ memTypeSize dl typ
     unless (isz <= maxSigned PtrWidth)
       (fail $ unwords ["Type size too large for pointer width:", show typ])

     -- Perform the multiply
     let off0 = app $ BVMul PtrWidth (app $ BVLit PtrWidth isz) idx'
     let off  =
           if isz == 0
           then off0
           else
             let
               -- Compute safe upper and lower bounds for the index value to
               -- prevent multiplication overflow. Note that `minidx <= idx <=
               -- maxidx` iff `MININT <= (isz * idx) <= MAXINT` when `isz` and
               -- `idx` are considered as infinite precision integers. This
               -- property holds only if we use `quot` (which rounds toward 0)
               -- for the divisions in the following definitions.

               -- maximum and minimum indices to prevent multiplication overflow
               maxidx = maxSigned PtrWidth `quot` (max isz 1)
               minidx = minSigned PtrWidth `quot` (max isz 1)
               poison = Poison.GEPOutOfBounds idx'
               cond   =
                (app $ BVSle PtrWidth (app $ BVLit PtrWidth minidx) idx') .&&
                  (app $ BVSle PtrWidth idx' (app $ BVLit PtrWidth maxidx))
             in
               -- Multiplication overflow will result in a pointer which is not "in
               -- bounds" for the given allocation. We translate all GEP
               -- instructions as if they had the `inbounds` flag set, so the
               -- result would be a poison value.
               poisonSideCondition (BVRepr PtrWidth) poison off0 cond

     -- Perform the pointer offset arithmetic
     callPtrAddOffset base off


calcGEP_struct ::
  wptr ~ ArchWidth arch =>
  FieldInfo ->
  Expr (LLVM arch) s (LLVMPointerType wptr) ->
  LLVMGenerator h s arch ret (Expr (LLVM arch) s (LLVMPointerType wptr))
calcGEP_struct fi base =
      do -- Get the field offset and check that it fits
         -- in the pointer width
         let ioff = G.bytesToInteger $ fiOffset fi
         unless (ioff <= maxSigned PtrWidth)
           (fail $ unwords ["Field offset too large for pointer width in structure:", show ioff])
         let off  = app $ BVLit PtrWidth $ ioff

         -- Perform the pointer arithmetic and continue
         callPtrAddOffset base off




translateConversion
  :: L.Instr
  -> L.ConvOp
  -> L.Typed L.Value
  -> L.Type
  -> LLVMGenerator h s arch ret (LLVMExpr s arch)
translateConversion instr op x outty =
 let showI = showInstr instr in
 case op of
    L.IntToPtr -> do
       outty' <- liftMemType' outty
       x' <- transTypedValue x
       llvmTypeAsRepr outty' $ \outty'' ->
         case (asScalar x', outty'') of
           (Scalar (LLVMPointerRepr w) _, LLVMPointerRepr w')
              | Just Refl <- testEquality w PtrWidth
              , Just Refl <- testEquality w' PtrWidth -> return x'
           (Scalar t v, a)   ->
               fail (unlines ["integer-to-pointer conversion failed: "
                             , showI
                             , show v ++ " : " ++ show (pretty t) ++ " -to- " ++ show (pretty a)
                             ])
           (NotScalar, _) -> fail (unlines ["integer-to-pointer conversion failed: non scalar", showI])

    L.PtrToInt -> do
       outty' <- liftMemType' outty
       x' <- transTypedValue x
       llvmTypeAsRepr outty' $ \outty'' ->
         case (asScalar x', outty'') of
           (Scalar (LLVMPointerRepr w) _, LLVMPointerRepr w')
              | Just Refl <- testEquality w PtrWidth
              , Just Refl <- testEquality w' PtrWidth -> return x'
           _ -> fail (unlines ["pointer-to-integer conversion failed", showI])

    L.Trunc -> do
       outty' <- liftMemType' outty
       x' <- transTypedValue x
       llvmTypeAsRepr outty' $ \outty'' ->
         case (asScalar x', outty'') of
           (Scalar (LLVMPointerRepr w) x'', (LLVMPointerRepr w'))
             | Just LeqProof <- isPosNat w'
             , Just LeqProof <- testLeq (incNat w') w ->
                 do x_bv <- pointerAsBitvectorExpr w x''
                    let bv' = App (BVTrunc w' w x_bv)
                    return (BaseExpr outty'' (BitvectorAsPointerExpr w' bv'))
           _ -> fail (unlines [unwords ["invalid truncation:", show x, show outty], showI])

    L.ZExt -> do
       outty' <- liftMemType' outty
       x' <- transTypedValue x
       llvmTypeAsRepr outty' $ \outty'' ->
         case (asScalar x', outty'') of
           (Scalar (LLVMPointerRepr w) x'', (LLVMPointerRepr w'))
             | Just LeqProof <- isPosNat w
             , Just LeqProof <- testLeq (incNat w) w' ->
                 do x_bv <- pointerAsBitvectorExpr w x''
                    let bv' = App (BVZext w' w x_bv)
                    return (BaseExpr outty'' (BitvectorAsPointerExpr w' bv'))
           _ -> fail (unlines [unwords ["invalid zero extension:", show x, show outty], showI])

    L.SExt -> do
       outty' <- liftMemType' outty
       x' <- transTypedValue x
       llvmTypeAsRepr outty' $ \outty'' ->
         case (asScalar x', outty'') of
           (Scalar (LLVMPointerRepr w) x'', (LLVMPointerRepr w'))
             | Just LeqProof <- isPosNat w
             , Just LeqProof <- testLeq (incNat w) w' -> do
                 do x_bv <- pointerAsBitvectorExpr w x''
                    let bv' = App (BVSext w' w x_bv)
                    return (BaseExpr outty'' (BitvectorAsPointerExpr w' bv'))
           _ -> fail (unlines [unwords ["invalid sign extension", show x, show outty], showI])

    L.BitCast -> do
       tp <- either fail return $ liftMemType $ L.typedType x
       outty' <- liftMemType' outty
       x' <- transValue tp (L.typedValue x)
       bitCast tp x' outty'

    L.UiToFp -> do
       outty' <- liftMemType' outty
       x' <- transTypedValue x
       llvmTypeAsRepr outty' $ \outty'' ->
         case (asScalar x', outty'') of
           (Scalar (LLVMPointerRepr w) x'', FloatRepr fi) -> do
             bv <- pointerAsBitvectorExpr w x''
             return $ BaseExpr (FloatRepr fi) $ App $ FloatFromBV fi RNE bv
           _ -> fail (unlines [unwords ["Invalid uitofp:", show op, show x, show outty], showI])

    L.SiToFp -> do
       outty' <- liftMemType' outty
       x' <- transTypedValue x
       llvmTypeAsRepr outty' $ \outty'' ->
         case (asScalar x', outty'') of
           (Scalar (LLVMPointerRepr w) x'', FloatRepr fi) -> do
             bv <- pointerAsBitvectorExpr w x''
             return $ BaseExpr (FloatRepr fi) $ App $ FloatFromSBV fi RNE bv
           _ -> fail (unlines [unwords ["Invalid sitofp:", show op, show x, show outty], showI])

    L.FpToUi -> do
       outty' <- liftMemType' outty
       x' <- transTypedValue x
       let demoteToInt :: (1 <= w) => NatRepr w -> Expr (LLVM arch) s (FloatType fi) -> LLVMExpr s arch
           demoteToInt w v = BaseExpr (LLVMPointerRepr w) (BitvectorAsPointerExpr w $ App $ FloatToBV w RNE v)
       llvmTypeAsRepr outty' $ \outty'' ->
         case (asScalar x', outty'') of
           (Scalar (FloatRepr _) x'', LLVMPointerRepr w) -> return $ demoteToInt w x''
           _ -> fail (unlines [unwords ["Invalid fptoui:", show op, show x, show outty], showI])

    L.FpToSi -> do
       outty' <- liftMemType' outty
       x' <- transTypedValue x
       let demoteToInt :: (1 <= w) => NatRepr w -> Expr (LLVM arch) s (FloatType fi) -> LLVMExpr s arch
           demoteToInt w v = BaseExpr (LLVMPointerRepr w) (BitvectorAsPointerExpr w $ App $ FloatToSBV w RNE v)
       llvmTypeAsRepr outty' $ \outty'' ->
         case (asScalar x', outty'') of
           (Scalar (FloatRepr _) x'', LLVMPointerRepr w) -> return $ demoteToInt w x''
           _ -> fail (unlines [unwords ["Invalid fptosi:", show op, show x, show outty], showI])

    L.FpTrunc -> do
       outty' <- liftMemType' outty
       x' <- transTypedValue x
       llvmTypeAsRepr outty' $ \outty'' ->
         case (asScalar x', outty'') of
           (Scalar (FloatRepr _) x'', FloatRepr fi) -> do
             return $ BaseExpr (FloatRepr fi) $ App $ FloatCast fi RNE x''
           _ -> fail (unlines [unwords ["Invalid fptrunc:", show op, show x, show outty], showI])

    L.FpExt -> do
       outty' <- liftMemType' outty
       x' <- transTypedValue x
       llvmTypeAsRepr outty' $ \outty'' ->
         case (asScalar x', outty'') of
           (Scalar (FloatRepr _) x'', FloatRepr fi) -> do
             return $ BaseExpr (FloatRepr fi) $ App $ FloatCast fi RNE x''
           _ -> fail (unlines [unwords ["Invalid fpext:", show op, show x, show outty], showI])


--------------------------------------------------------------------------------
-- Bit Cast


bitCast :: (?lc::TypeContext,HasPtrWidth wptr, wptr ~ ArchWidth arch) =>
          MemType {- ^ starting type of the expression -} ->
          LLVMExpr s arch {- ^ expression to cast -} ->
          MemType {- ^ target type -} ->
          LLVMGenerator h s arch ret (LLVMExpr s arch)

bitCast _ (ZeroExpr _) tgtT = return (ZeroExpr tgtT)

bitCast _ (UndefExpr _) tgtT = return (UndefExpr tgtT)

-- pointer casts always succeed
bitCast (PtrType _) expr (PtrType _) = return expr

-- casts between vectors of the same length can just be done pointwise
bitCast (VecType n srcT) (explodeVector n -> Just xs) (VecType n' tgtT)
  | n == n' = VecExpr tgtT <$> traverse (\x -> bitCast srcT x tgtT) xs

-- otherwise, cast via an intermediate integer type of common width
bitCast srcT expr tgtT = mb =<< runMaybeT (
  case (memTypeBitwidth srcT, memTypeBitwidth tgtT) of
    (Just w1, Just w2) | w1 == w2 -> castToInt srcT expr >>= castFromInt tgtT w2
    _ -> mzero)

  where
  mb    = maybe (err [ "*** Invalid coercion of expression"
                     , indent (show expr)
                     , "of type"
                     , indent (show srcT)
                     , "to type"
                     , indent (show tgtT)
                     ]) return
  err msg = reportError $ fromString $ unlines ("[bitCast] Failed to perform cast:" : msg)
  indent msg = "  " ++ msg

castToInt :: (?lc::TypeContext,HasPtrWidth w, w ~ ArchWidth arch) =>
  MemType -> LLVMExpr s arch -> MaybeT (LLVMGenerator' h s arch ret) (LLVMExpr s arch)
castToInt (IntType w) (BaseExpr (LLVMPointerRepr wrepr) x)
  | w == natValue wrepr
  = lift (BaseExpr (BVRepr wrepr) <$> pointerAsBitvectorExpr wrepr x)
castToInt (VecType n tp) (explodeVector n -> Just xs) =
  do xs' <- traverse (castToInt tp) (toList xs)
     MaybeT (return (vecJoin xs'))
castToInt _ _ = mzero

castFromInt :: (?lc::TypeContext,HasPtrWidth w, w ~ ArchWidth arch) =>
  MemType -> Natural -> LLVMExpr s arch -> MaybeT (LLVMGenerator' h s arch ret) (LLVMExpr s arch)
castFromInt (IntType w1) w2 (BaseExpr (BVRepr w) x)
  | w1 == w2, w1 == natValue w
  = return (BaseExpr (LLVMPointerRepr w) (BitvectorAsPointerExpr w x))
castFromInt (VecType n tp) w expr
  | n > 0
  , (w',0) <- w `divMod` n
  , Some wrepr' <- mkNatRepr w'
  , Just LeqProof <- isPosNat wrepr'
  = do xs <- MaybeT (return (vecSplit wrepr' expr))
       VecExpr tp . Seq.fromList <$> traverse (castFromInt tp w') xs
castFromInt _ _ _ = mzero


-- | Join the elements of a vector into a single bit-vector value.
-- The resulting bit-vector would be of length at least one.
vecJoin :: (?lc::TypeContext,HasPtrWidth w, w ~ ArchWidth arch) =>
  [LLVMExpr s arch] {- ^ Join these vector elements -} ->
  Maybe (LLVMExpr s arch)
vecJoin exprs =
  do (a,ys) <- List.uncons exprs
     Scalar (BVRepr n) e1 <- return (asScalar a)
     if null ys
       then do LeqProof <- testLeq (knownNat @1) n
               return (BaseExpr (BVRepr n) e1)
       else do BaseExpr (BVRepr m) e2 <- vecJoin ys
               let p1 = leqProof (knownNat @0) n
                   p2 = leqProof (knownNat @1) m
               (LeqProof,LeqProof) <- return (leqAdd2 p1 p2, leqAdd2 p2 p1)
               let bits u v x y = bitVal (addNat u v) (BVConcat u v x y)
               return $! case llvmDataLayout ?lc ^. intLayout of
                           LittleEndian -> bits m n e2 e1
                           BigEndian    -> bits n m e1 e2


bitVal :: (1 <= n) => NatRepr n ->
                  App (LLVM arch) (Expr (LLVM arch) s) (BVType n) ->
                  LLVMExpr s arch
bitVal n e = BaseExpr (BVRepr n) (App e)


-- | Split a single bit-vector value into a vector of value of the given width.
vecSplit :: forall s n w arch. (?lc::TypeContext,HasPtrWidth w, w ~ ArchWidth arch, 1 <= n) =>
  NatRepr n  {- ^ Length of a single element -} ->
  LLVMExpr s arch {- ^ Bit-vector value -} ->
  Maybe [ LLVMExpr s arch ]
vecSplit elLen expr =
  do Scalar (BVRepr totLen) e <- return (asScalar expr)
     let getEl :: NatRepr offset -> Maybe [ LLVMExpr s arch ]
         getEl offset = let end = addNat offset elLen
                        in case testLeq end totLen of
                             Just LeqProof ->
                               do rest <- getEl end
                                  let x = bitVal elLen
                                            (BVSelect offset elLen totLen e)
                                  return (x : rest)
                             Nothing ->
                               do Refl <- testEquality offset totLen
                                  return []
     els <- getEl (knownNat @0)
     -- in `els` the least significant chunk is first

     return $! case lay ^. intLayout of
                 LittleEndian -> els
                 BigEndian    -> reverse els
  where
  lay = llvmDataLayout ?lc


bitop ::
  L.BitOp ->
  MemType ->
  LLVMExpr s arch ->
  LLVMExpr s arch ->
  LLVMGenerator h s arch ret (LLVMExpr s arch)
bitop op (VecType n tp) (explodeVector n -> Just xs) (explodeVector n -> Just ys) =
  VecExpr tp <$> sequence (Seq.zipWith (bitop op tp) xs ys)

bitop op _ x y =
  case (asScalar x, asScalar y) of
    (Scalar (LLVMPointerRepr w) x',
     Scalar (LLVMPointerRepr w') y')
      | Just Refl <- testEquality w w'
      , Just LeqProof <- isPosNat w -> do
         xbv <- pointerAsBitvectorExpr w x'
         ybv <- pointerAsBitvectorExpr w y'
         ex  <- raw_bitop op w xbv ybv
         return (BaseExpr (LLVMPointerRepr w) (BitvectorAsPointerExpr w ex))

    _ -> fail $ unwords ["bitwise operation on unsupported values", show x, show y]

raw_bitop :: (1 <= w) =>
  L.BitOp ->
  NatRepr w ->
  Expr (LLVM arch) s (BVType w) ->
  Expr (LLVM arch) s (BVType w) ->
  LLVMGenerator h s arch ret (Expr (LLVM arch) s (BVType w))
raw_bitop op w a b =
  let withSideConds val lst = sideConditionsA (BVRepr w) val lst
  in
    case op of
      L.And -> return $ App (BVAnd w a b)
      L.Or  -> return $ App (BVOr w a b)
      L.Xor -> return $ App (BVXor w a b)

      L.Shl nuw nsw -> do
<<<<<<< HEAD
        let wlit = App (BVLit w (natValue w))
        result <- AtomExpr <$> mkAtom (App (BVShl w a b))
        withSideConds result
          [ ( True
            , pure  $ App (BVUlt w b wlit) -- TODO: is this the right condition?
            , Right $ Poison.ShlOp2Big a b
            )
          , ( nuw
            , fmap (App . BVEq w a . AtomExpr)
                   (mkAtom (App (BVLshr w result b)))
            , Right $ Poison.ShlNoUnsignedWrap a b
            )
          , ( nsw
            , fmap (App . BVEq w a . AtomExpr)
                   (mkAtom (App (BVAshr w result b)))
            , Right $ Poison.ShlNoSignedWrap a b
            )
          ]

      L.Lshr exact -> do
        let wlit = App (BVLit w (natValue w))
        result <- AtomExpr <$> mkAtom (App (BVLshr w a b))
        withSideConds result
          [ ( True
            , pure  $ App (BVUlt w b wlit)
            , Right $ Poison.LshrOp2Big a b
            )
          , ( exact
            , fmap (App . BVEq w a . AtomExpr)
                   (mkAtom (App (BVShl w result b)))
            , Right $ Poison.LshrExact a b
            )
          ]

      L.Ashr exact
        | Just LeqProof <- isPosNat w -> do
            let wlit = App (BVLit w (natValue w))
            result <- AtomExpr <$> mkAtom (App (BVAshr w a b))
            withSideConds result
              [ ( True
                , pure  $ App (BVUlt w b wlit)
                , Right $ Poison.AshrOp2Big a b
                )
              , ( exact
                , fmap (App . BVEq w a)
                       (AtomExpr <$> mkAtom (App (BVShl w result b)))
                , Right $ Poison.AshrExact a b
                )
              ]
=======
        let wlit = App (BVLit w (intValue w))
        assertUndefined_ UB.ShlOp2Big (App (BVUlt w b wlit))

        res <- AtomExpr <$> mkAtom (App (BVShl w a b))

        let nuwCond expr
             | nuw = do
                 m <- AtomExpr <$> mkAtom (App (BVLshr w res b))
                 return $ poisonSideCondition_
                            UB.ShlNoUnsignedWrap
                            (App (BVEq w a m))
                            expr
             | otherwise = return expr

        let nswCond expr
             | nsw = do
                 m <- AtomExpr <$> mkAtom (App (BVAshr w res b))
                 return $ poisonSideCondition_
                            UB.ShlNoSignedWrap
                            (App (BVEq w a m))
                            expr
             | otherwise = return expr

        nuwCond =<< nswCond =<< return res

      L.Lshr exact -> do
        let wlit = App (BVLit w (intValue w))
        assertUndefined_ UB.LshrOp2Big (App (BVUlt w b wlit))

        res <- AtomExpr <$> mkAtom (App (BVLshr w a b))

        let exactCond expr
             | exact = do
                 m <- AtomExpr <$> mkAtom (App (BVShl w res b))
                 return $ poisonSideCondition_
                            UB.LshrExact
                            (App (BVEq w a m))
                            expr
             | otherwise = return expr

        exactCond res

      L.Ashr exact
        | Just LeqProof <- isPosNat w -> do
           let wlit = App (BVLit w (intValue w))
           assertUndefined_ UB.AshrOp2Big (App (BVUlt w b wlit))

           res <- AtomExpr <$> mkAtom (App (BVAshr w a b))

           let exactCond expr
                | exact = do
                    m <- AtomExpr <$> mkAtom (App (BVShl w res b))
                    return $ poisonSideCondition_
                               UB.AshrExact
                               (App (BVEq w a m))
                               expr
                | otherwise = return expr

           exactCond res
>>>>>>> 4ad42f46

        | otherwise -> fail "cannot arithmetic right shift a 0-width integer"


-- | Translate an LLVM integer operation into a Crucible CFG expression.
--
-- Poison values can arise from such operations.
intop :: forall w arch s h ret. (1 <= w)
      => L.ArithOp
      -> NatRepr w
      -> Expr (LLVM arch) s (BVType w)
      -> Expr (LLVM arch) s (BVType w)
      -> LLVMGenerator h s arch ret (Expr (LLVM arch) s (BVType w))
intop op w a b =
  let withSideConds val lst = sideConditionsA (BVRepr w) val lst
      withPoison val = withSideConds val . map (\(d, e, c) -> (d, pure e, Right c))
      --
      z        = App (BVLit w 0)
      bNeqZero = \ub -> (True, pure (notExpr (App (BVEq w z b))), Left ub)
      neg1     = App (BVLit w (-1))
      minInt   = App (BVLit w (minSigned w))
  in case op of
       L.Add nuw nsw -> withPoison (App (BVAdd w a b))
         [ ( nuw
           , notExpr (App (BVCarry w a b))
           , Poison.AddNoUnsignedWrap a b
           )
         , ( nsw
           , notExpr (App (BVSCarry w a b))
           , Poison.AddNoSignedWrap a b
           )
         ]

       L.Sub nuw nsw -> withPoison (App (BVSub w a b))
         [ ( nuw
           , notExpr (App (BVUlt w a b))
           , Poison.SubNoUnsignedWrap a b
           )
         , ( nsw
           , notExpr (App (BVSBorrow w a b))
           , Poison.SubNoSignedWrap a b
           )
         ]

       L.Mul nuw nsw -> do
         let w' = addNat w w
         Just LeqProof <- return $ isPosNat w'
         Just LeqProof <- return $ testLeq (incNat w) w'

         prod <- AtomExpr <$> mkAtom (App (BVMul w a b))
         withSideConds prod
           [ ( nuw
             , do
                 az       <- AtomExpr <$> mkAtom (App (BVZext w' w a))
                 bz       <- AtomExpr <$> mkAtom (App (BVZext w' w b))
                 wideprod <- AtomExpr <$> mkAtom (App (BVMul w' az bz))
                 prodz    <- AtomExpr <$> mkAtom (App (BVZext w' w prod))
                 return (App (BVEq w' wideprod prodz))
             , Right $ Poison.MulNoUnsignedWrap a b
             )
           , ( nsw
             , do
                 as       <- AtomExpr <$> mkAtom (App (BVSext w' w a))
                 bs       <- AtomExpr <$> mkAtom (App (BVSext w' w b))
                 wideprod <- AtomExpr <$> mkAtom (App (BVMul w' as bs))
                 prods    <- AtomExpr <$> mkAtom (App (BVSext w' w prod))
                 return (App (BVEq w' wideprod prods))
             , Right $ Poison.MulNoSignedWrap a b
             )
           ]

       L.UDiv exact -> do
         q <- AtomExpr <$> mkAtom (App (BVUdiv w a b))
         withSideConds q
           [ ( exact
             , fmap (App . BVEq w a . AtomExpr)
                    (mkAtom (App (BVMul w q b)))
             , Right $ Poison.UDivExact a b
             )
           , bNeqZero (UB.UDivByZero a)
           ]

       L.SDiv exact
         | Just LeqProof <- isPosNat w -> do
           q <- AtomExpr <$> mkAtom (App (BVSdiv w a b))
           withSideConds q
            [ ( exact
              , fmap (App . BVEq w a . AtomExpr)
                     (mkAtom (App (BVMul w q b)))
              , Right $ Poison.SDivExact a b
              )
            , ( True
              , pure (notExpr (App (BVEq w neg1 b) .&& App (BVEq w minInt a)))
              , Left (UB.SDivOverflow a b)
              )
            , bNeqZero (UB.SDivByZero a)
            ]

         | otherwise -> fail "cannot take the signed quotient of a 0-width bitvector"

       L.URem -> withSideConds (App (BVUrem w a b)) [ bNeqZero (UB.URemByZero a) ]

       L.SRem
         | Just LeqProof <- isPosNat w -> withSideConds (App (BVSrem w a b))
              [ ( True
                , pure (notExpr (App (BVEq w neg1 b) .&& App (BVEq w minInt a)))
                , Left (UB.SRemOverflow a b)
                )
              , bNeqZero (UB.SRemByZero a)
              ]

         | otherwise -> fail "cannot take the signed remainder of a 0-width bitvector"

       _ -> fail $ unwords ["unsupported integer arith operation", show op]

caseptr
  :: (1 <= w)
  => NatRepr w
  -> TypeRepr a
  -> (Expr (LLVM arch) s (BVType w) ->
      LLVMGenerator h s arch ret (Expr (LLVM arch) s a))
  -> (Expr (LLVM arch) s NatType -> Expr (LLVM arch) s (BVType w) ->
      LLVMGenerator h s arch ret (Expr (LLVM arch) s a))
  -> Expr (LLVM arch) s (LLVMPointerType w)
  -> LLVMGenerator h s arch ret (Expr (LLVM arch) s a)

caseptr w tpr bvCase ptrCase x =
  case x of
    PointerExpr _ blk off ->
      case asApp blk of
        Just (NatLit 0) -> bvCase off
        Just (NatLit _) -> ptrCase blk off
        _               -> ptrSwitch blk off

    _ -> do a_x <- forceEvaluation x
            blk <- forceEvaluation (App (ExtensionApp (LLVM_PointerBlock w a_x)))
            off <- forceEvaluation (App (ExtensionApp (LLVM_PointerOffset w a_x)))
            ptrSwitch blk off
  where
  ptrSwitch blk off =
    do let cond = (blk .== litExpr 0)
       c_label  <- newLambdaLabel' tpr
       bv_label <- defineBlockLabel (bvCase off >>= jumpToLambda c_label)
       ptr_label <- defineBlockLabel (ptrCase blk off >>= jumpToLambda c_label)
       continueLambda c_label (branch cond bv_label ptr_label)

atomicRWOp ::
  L.AtomicRWOp ->
  LLVMExpr s arch ->
  LLVMExpr s arch ->
  LLVMGenerator h s arch ret (LLVMExpr s arch)
atomicRWOp op x y =
  case (asScalar x, asScalar y) of
    (Scalar (LLVMPointerRepr (w :: NatRepr w)) x', Scalar (LLVMPointerRepr w') y')
      | Just Refl <- testEquality w w'
      -> do xbv <- pointerAsBitvectorExpr w x'
            ybv <- pointerAsBitvectorExpr w y'
            let newval = case op of
                   L.AtomicXchg -> ybv
                   L.AtomicAdd  -> app $ BVAdd w xbv ybv
                   L.AtomicSub  -> app $ BVSub w xbv ybv
                   L.AtomicAnd  -> app $ BVAnd w xbv ybv
                   L.AtomicNand -> app $ BVNot w $ app $ BVAnd w xbv ybv
                   L.AtomicOr   -> app $ BVOr w xbv ybv
                   L.AtomicXor  -> app $ BVXor w xbv ybv
                   L.AtomicMax  -> app $ BVSMax w xbv ybv
                   L.AtomicMin  -> app $ BVSMin w xbv ybv
                   L.AtomicUMax -> app $ BVUMax w xbv ybv
                   L.AtomicUMin -> app $ BVUMin w xbv ybv
            return $ BaseExpr (LLVMPointerRepr w) $ BitvectorAsPointerExpr w newval

    _ -> fail $ unwords ["atomicRW operation on incompatible values", show x, show y]

integerCompare ::
  L.ICmpOp ->
  LLVMExpr s arch ->
  LLVMExpr s arch ->
  LLVMGenerator h s arch ret (Expr (LLVM arch) s BoolType)
integerCompare op x y =
  case (asScalar x, asScalar y) of
    (Scalar (LLVMPointerRepr w) x'', Scalar (LLVMPointerRepr w') y'')
       | Just Refl <- testEquality w w'
       , Just Refl <- testEquality w PtrWidth
       -> pointerCmp op x'' y''
       | Just Refl <- testEquality w w'
       -> do xbv <- pointerAsBitvectorExpr w x''
             ybv <- pointerAsBitvectorExpr w y''
             return (intcmp w op xbv ybv)
    _ -> fail $ unwords ["arithmetic comparison on incompatible values", show x, show y]

intcmp :: (1 <= w)
    => NatRepr w
    -> L.ICmpOp
    -> Expr (LLVM arch) s (BVType w)
    -> Expr (LLVM arch) s (BVType w)
    -> Expr (LLVM arch) s BoolType
intcmp w op a b =
   case op of
      L.Ieq  -> App (BVEq w a b)
      L.Ine  -> App (Not (App (BVEq w a b)))
      L.Iult -> App (BVUlt w a b)
      L.Iule -> App (BVUle w a b)
      L.Iugt -> App (BVUlt w b a)
      L.Iuge -> App (BVUle w b a)
      L.Islt -> App (BVSlt w a b)
      L.Isle -> App (BVSle w a b)
      L.Isgt -> App (BVSlt w b a)
      L.Isge -> App (BVSle w b a)

pointerCmp
   :: (wptr ~ ArchWidth arch)
   => L.ICmpOp
   -> Expr (LLVM arch) s (LLVMPointerType wptr)
   -> Expr (LLVM arch) s (LLVMPointerType wptr)
   -> LLVMGenerator h s arch ret (Expr (LLVM arch) s BoolType)
pointerCmp op x y =
  caseptr PtrWidth knownRepr
    (\x_bv ->
      caseptr PtrWidth knownRepr
        (\y_bv   -> return $ intcmp PtrWidth op x_bv y_bv)
        (\_ _ -> ptr_bv_compare x_bv y)
        y)
    (\_ _ ->
      caseptr PtrWidth knownRepr
        (\y_bv   -> ptr_bv_compare y_bv x)
        (\_ _    -> ptrOp)
        y)
    x
 where

  -- Special case: a pointer can be compared for equality with an integer, as long as
  -- that integer is 0, representing the null pointer.
  ptr_bv_compare bv ptr = do
    -- TODO: We can't use assertUndefinedSym here since the type variable 'sym'
    -- isn't in scope. How should this be fixed?
    assertExpr
      (App (BVEq PtrWidth bv (App (BVLit PtrWidth 0))))
      (litExpr "Undefined comparison between pointer and integer")
    case op of
      L.Ieq  -> callIsNull PtrWidth ptr
      L.Ine  -> App . Not <$> callIsNull PtrWidth ptr
      _ -> reportError $ litExpr $ Text.pack $ unlines $
            [ "Arithmetic comparison on incompatible values"
            , "Comparison operation: " ++ show op
            , "Value 1: " ++ show x
            , "Value 2: " ++ show y
            ]

  ptrOp =
    do memVar <- getMemVar
       case op of
         L.Ieq -> do
           isEq <- extensionStmt (LLVM_PtrEq memVar x y)
           return $ isEq
         L.Ine -> do
           isEq <- extensionStmt (LLVM_PtrEq memVar x y)
           return $ App (Not isEq)
         L.Iule -> do
           isLe <- extensionStmt (LLVM_PtrLe memVar x y)
           return $ isLe
         L.Iult -> do
           isGe <- extensionStmt (LLVM_PtrLe memVar y x)
           return $ App (Not isGe)
         L.Iuge -> do
           isGe <- extensionStmt (LLVM_PtrLe memVar y x)
           return $ isGe
         L.Iugt -> do
           isLe <- extensionStmt (LLVM_PtrLe memVar x y)
           return $ App (Not isLe)
         _ -> reportError $ litExpr $ Text.pack $ unlines $
                [ "Signed comparison on pointer values"
                , "Comparison operation: " ++ show op
                , "Value 1:" ++ show x
                , "Value 2" ++ show y
                ]

pointerOp
   :: wptr ~ ArchWidth arch
   => L.ArithOp
   -> Expr (LLVM arch) s (LLVMPointerType wptr)
   -> Expr (LLVM arch) s (LLVMPointerType wptr)
   -> LLVMGenerator h s arch ret (Expr (LLVM arch) s (LLVMPointerType wptr))
pointerOp op x y =
  caseptr PtrWidth PtrRepr
    (\x_bv  ->
      caseptr PtrWidth PtrRepr
        (\y_bv  -> BitvectorAsPointerExpr PtrWidth <$>
                     intop op PtrWidth x_bv y_bv)
        (\_ _   -> bv_ptr_op x_bv)
        y)
    (\_ _ ->
      caseptr PtrWidth PtrRepr
        (\y_bv  -> ptr_bv_op y_bv)
        (\_ _   -> ptr_ptr_op)
      y)
    x
 where
  ptr_bv_op y_bv =
    case op of
      L.Add _ _ ->
           callPtrAddOffset x y_bv
      L.Sub _ _ ->
        do let off = App (BVSub PtrWidth (App $ BVLit PtrWidth 0) y_bv)
           callPtrAddOffset x off
      _ -> err

  bv_ptr_op x_bv =
    case op of
      L.Add _ _ -> callPtrAddOffset y x_bv
      _ -> err

  ptr_ptr_op =
    case op of
      L.Sub _ _ -> BitvectorAsPointerExpr PtrWidth <$> callPtrSubtract x y
      _ -> err

  err = reportError $ litExpr $ Text.pack $ unlines $
          [ "Invalid pointer operation"
          , "Operation: " ++ show op
          , "Value 1: " ++ show x
          , "Value 2: " ++ show y
          ]


-- | Do the heavy lifting of translating LLVM instructions to crucible code.
generateInstr :: forall h s arch ret a.
   TypeRepr ret   {- ^ Type of the function return value -} ->
   L.BlockLabel   {- ^ The label of the current LLVM basic block -} ->
   L.Instr        {- ^ The instruction to translate -} ->
   (LLVMExpr s arch -> LLVMGenerator h s arch ret ())
     {- ^ A continuation to assign the produced value of this instruction to a register -} ->
   LLVMGenerator h s arch ret a
     {- ^ A continuation for translating the remaining statements in this function.
          Straightline instructions should enter this continuation,
          but block-terminating instructions should not. -} ->
   LLVMGenerator h s arch ret a
generateInstr retType lab instr assign_f k =
  case instr of
    -- skip phi instructions, they are handled in definePhiBlock
    L.Phi _ _ -> k
    L.Comment _ -> k
    L.Unreachable -> reportError "LLVM unreachable code"

    L.ExtractValue x is -> do
        x' <- transTypedValue x
        v <- extractValue x' is
        assign_f v
        k

    L.InsertValue x v is -> do
        x' <- transTypedValue x
        v' <- transTypedValue v
        y <- insertValue x' v' is
        assign_f y
        k

    L.ExtractElt x i ->
        case x of
          L.Typed (L.Vector n ty) x' -> do
            ty' <- liftMemType' ty
            x'' <- transValue (VecType (fromIntegral n) ty') x'
            i'  <- transValue (IntType 64) i               -- FIXME? this is a bit of a hack, since the llvm-pretty
                                                           -- AST doesn't track the size of the index value
            y <- extractElt instr ty' (fromIntegral n) x'' i'
            assign_f y
            k

          _ -> fail $ unwords ["expected vector type in extractelement instruction:", show x]

    L.InsertElt x v i ->
        case x of
          L.Typed (L.Vector n ty) x' -> do
            ty' <- liftMemType' ty
            x'' <- transValue (VecType (fromIntegral n) ty') x'
            v'  <- transTypedValue v
            i'  <- transValue (IntType 64) i                -- FIXME? this is a bit of a hack, since the llvm-pretty
                                                            -- AST doesn't track the size of the index value
            y <- insertElt instr ty' (fromIntegral n) x'' v' i'
            assign_f y
            k

          _ -> fail $ unwords ["expected vector type in insertelement instruction:", show x]

    L.ShuffleVector sV1 sV2 sIxes ->
      case (L.typedType sV1, L.typedType sIxes) of
        (L.Vector m ty, L.Vector n (L.PrimType (L.Integer 32))) ->
          do elTy <- liftMemType' ty
             let inL :: Num b => b
                 inL  = fromIntegral n
                 inV  = VecType inL elTy
                 outL :: Num b => b
                 outL = fromIntegral m

             Just v1 <- explodeVector inL  <$> transValue inV (L.typedValue sV1)
             Just v2 <- explodeVector inL  <$> transValue inV sV2
             Just is <- explodeVector outL <$> transValue (VecType outL (IntType 32)) (L.typedValue sIxes)

             let getV x =
                   case x of
                     UndefExpr _ -> return $ UndefExpr elTy
                     ZeroExpr _  -> return $ Seq.index v1 0
                     BaseExpr (LLVMPointerRepr _) (BitvectorAsPointerExpr _ (App (BVLit _ i)))
                       | 0   <= i && i < inL   -> return $ Seq.index v1 (fromIntegral i)
                       | inL <= i && i < 2*inL -> return $ Seq.index v2 (fromIntegral (i - inL))

                     _ -> fail $ unwords ["[shuffle] Expected literal index values but got", show x]

             is' <- traverse getV is
             assign_f (VecExpr elTy is')
             k

        (t1,t2) -> fail $ unlines ["[shuffle] Type error", show t1, show t2 ]


    L.Alloca tp num align -> do
      tp' <- liftMemType' tp
      let dl = llvmDataLayout ?lc
      let tp_sz = memTypeSize dl tp'
      let tp_sz' = app $ BVLit PtrWidth $ G.bytesToInteger tp_sz

      sz <- case num of
               Nothing -> return $ tp_sz'
               Just num' -> do
                  n <- transTypedValue num'
                  case n of
                     ZeroExpr _ -> return $ app $ BVLit PtrWidth 0
                     BaseExpr (LLVMPointerRepr w) x
                        | Just Refl <- testEquality w PtrWidth ->
                            do x' <- pointerAsBitvectorExpr w x
                               return $ app $ BVMul PtrWidth x' tp_sz'
                     _ -> fail $ "Invalid alloca argument: " ++ show num

      -- LLVM documentation regarding `alloca` alignment:
      --
      -- If a constant alignment is specified, the value result of the
      -- allocation is guaranteed to be aligned to at least that
      -- boundary. The alignment may not be greater than 1 << 29. If
      -- not specified, or if zero, the target can choose to align the
      -- allocation on any convenient boundary compatible with the
      -- type.
      alignment <-
       case align of
         Just a | a > 0 ->
           case toAlignment (G.toBytes a) of
             Nothing -> fail $ "Invalid alignment value in alloca: " ++ show a
             Just al -> return al
         _ -> return (memTypeAlign dl tp')

      p <- callAlloca sz alignment
      assign_f (BaseExpr (LLVMPointerRepr PtrWidth) p)
      k

    -- We don't care if it's atomic, since the symbolic simulator is
    -- effectively single-threaded.
    L.Load ptr _atomic align -> do
      tp'  <- liftMemType' (L.typedType ptr)
      ptr' <- transValue tp' (L.typedValue ptr)
      case tp' of
        PtrType (MemType resTy) ->
          llvmTypeAsRepr resTy $ \expectTy -> do
            let a0 = memTypeAlign (llvmDataLayout ?lc) resTy
            let align' = fromMaybe a0 (toAlignment . G.toBytes =<< align)
            res <- callLoad resTy expectTy ptr' align'
            assign_f res
            k
        _ ->
          fail $ unwords ["Invalid argument type on load", show ptr]

    -- We don't care if it's atomic, since the symbolic simulator is
    -- effectively single-threaded.
    L.Store v ptr _atomic align -> do
      tp'  <- liftMemType' (L.typedType ptr)
      ptr' <- transValue tp' (L.typedValue ptr)
      case tp' of
        PtrType (MemType resTy) ->
          do let a0 = memTypeAlign (llvmDataLayout ?lc) resTy
             let align' = fromMaybe a0 (toAlignment . G.toBytes =<< align)

             vTp <- liftMemType' (L.typedType v)
             v' <- transValue vTp (L.typedValue v)
             unless (resTy == vTp)
                (fail "Pointer type does not match value type in store instruction")
             callStore vTp ptr' v' align'
             k
        _ ->
          fail $ unwords ["Invalid argument type on store", show ptr]

    -- NB We treat every GEP as though it has the "inbounds" flag set;
    --    thus, the calculation of out-of-bounds pointers results in
    --    a runtime error.
    L.GEP inbounds base elts -> do
      runExceptT (translateGEP inbounds base elts) >>= \case
        Left err -> reportError $ fromString $ unlines ["Error translating GEP", err]
        Right gep ->
          do gep' <- traverse transTypedValue gep
             assign_f =<< evalGEP instr gep'
             k

    L.Conv op x outty -> do
      v <- translateConversion instr op x outty
      assign_f v
      k

    L.Call tailcall (L.PtrTo fnTy) fn args ->
      callFunctionWithCont tailcall fnTy fn args assign_f k
    L.Call _ ty _ _ ->
      fail $ unwords ["unexpected function type in call:", show ty]

    L.Invoke fnTy fn args normLabel _unwindLabel -> do
        callFunctionWithCont False fnTy fn args assign_f $ definePhiBlock lab normLabel

    L.Bit op x y ->
      do tp <- liftMemType' (L.typedType x)
         x' <- transValue tp (L.typedValue x)
         y' <- transValue tp y
         assign_f =<< bitop op tp x' y'
         k

    L.Arith op x y ->
      do tp <- liftMemType' (L.typedType x)
         x' <- transValue tp (L.typedValue x)
         y' <- transValue tp y
         assign_f =<< arithOp op tp x' y'
         k

    L.FCmp op x y -> do
           let isNaNCond = App . FloatIsNaN
           let cmpf :: Expr (LLVM arch) s (FloatType fi)
                    -> Expr (LLVM arch) s (FloatType fi)
                    -> Expr (LLVM arch) s BoolType
               cmpf a b =
                  -- True if a is NAN or b is NAN
                  let unoCond = App $ Or (isNaNCond a) (isNaNCond b) in
                  let mkUno c = App $ Or c unoCond in
                  case op of
                    L.Ftrue  -> App $ BoolLit True
                    L.Ffalse -> App $ BoolLit False
                    L.Foeq   -> App $ FloatFpEq a b
                    L.Folt   -> App $ FloatLt a b
                    L.Fole   -> App $ FloatLe a b
                    L.Fogt   -> App $ FloatGt a b
                    L.Foge   -> App $ FloatGe a b
                    L.Fone   -> App $ FloatFpNe a b
                    L.Fueq   -> mkUno $ App $ FloatFpEq a b
                    L.Fult   -> mkUno $ App $ FloatLt a b
                    L.Fule   -> mkUno $ App $ FloatLe a b
                    L.Fugt   -> mkUno $ App $ FloatGt a b
                    L.Fuge   -> mkUno $ App $ FloatGe a b
                    L.Fune   -> mkUno $ App $ FloatFpNe a b
                    L.Ford   -> App $ And (App $ Not $ isNaNCond a) (App $ Not $ isNaNCond b)
                    L.Funo   -> unoCond

           x' <- transTypedValue x
           y' <- transTypedValue (L.Typed (L.typedType x) y)
           case (asScalar x', asScalar y') of
             (Scalar (FloatRepr fi) x'',
              Scalar (FloatRepr fi') y'')
              | Just Refl <- testEquality fi fi' ->
                do assign_f (BaseExpr (LLVMPointerRepr (knownNat :: NatRepr 1))
                                   (BitvectorAsPointerExpr knownNat (App (BoolToBV knownNat (cmpf  x'' y'')))))
                   k

             _ -> fail $ unwords ["Floating point comparison on incompatible values", show x, show y]

    L.ICmp op x y -> do
           x' <- transTypedValue x
           y' <- transTypedValue (L.Typed (L.typedType x) y)
           b <- integerCompare op x' y'
           assign_f (BaseExpr (LLVMPointerRepr (knownNat :: NatRepr 1))
                              (BitvectorAsPointerExpr knownNat (App (BoolToBV knownNat b))))
           k

    L.Select c x y -> do
         c' <- transTypedValue c
         x' <- transTypedValue x
         y' <- transTypedValue (L.Typed (L.typedType x) y)
         e' <- case asScalar c' of
                 Scalar (LLVMPointerRepr w) e -> callIntToBool w e
                 _ -> fail "expected boolean condition on select"

         ifte_ e' (assign_f x') (assign_f y')
         k

    L.Jump l' -> definePhiBlock lab l'

    L.Br v l1 l2 -> do
        v' <- transTypedValue v
        e' <- case asScalar v' of
                 Scalar (LLVMPointerRepr w) e -> callIntToBool w e
                 _ -> fail "expected boolean condition on branch"

        phi1 <- defineBlockLabel (definePhiBlock lab l1)
        phi2 <- defineBlockLabel (definePhiBlock lab l2)
        branch e' phi1 phi2

    L.Switch x def branches -> do
        x' <- transTypedValue x
        case asScalar x' of
          Scalar (LLVMPointerRepr w) x'' ->
            do bv <- pointerAsBitvectorExpr w x''
               buildSwitch w bv lab def branches
          _ -> fail $ unwords ["expected integer value in switch", showInstr instr]

    L.Ret v -> do v' <- transTypedValue v
                  let ?err = fail
                  unpackOne v' $ \retType' ex ->
                     case testEquality retType retType' of
                        Just Refl -> do
                           callPopFrame
                           returnFromFunction ex
                        Nothing -> fail $ unwords ["unexpected return type", show retType, show retType']

    L.RetVoid -> case testEquality retType UnitRepr of
                    Just Refl -> do
                       callPopFrame
                       returnFromFunction (App EmptyApp)
                    Nothing -> fail $ unwords ["tried to void return from non-void function", show retType]

    -- NB, the symbolic simulator is essentially single-threaded, so fence
    -- instructions are no-ops
    L.Fence{} -> k

    -- NB, the symbolic simulator is essentially single-threaded, so cmpxchg
    -- always succeeds if the expected value is found in memory.
    L.CmpXchg _weak _volatile ptr compareValue newValue _syncScope _syncOrderSuccess _syncOrderFail ->
      do tp'  <- liftMemType' (L.typedType ptr)
         ptr' <- transValue tp' (L.typedValue ptr)
         case tp' of
           PtrType (MemType resTy@(IntType _)) ->
             llvmTypeAsRepr resTy $ \expectTy ->
               do cmpVal <- transValue resTy (L.typedValue compareValue)
                  newVal <- transValue resTy (L.typedValue newValue)

                  let a0 = memTypeAlign (llvmDataLayout ?lc) resTy
                  oldVal <- callLoad resTy expectTy ptr' a0
                  cmp <- integerCompare L.Ieq oldVal cmpVal
                  let flag = BaseExpr (LLVMPointerRepr (knownNat @1))
                                      (BitvectorAsPointerExpr knownNat
                                         (App (BoolToBV knownNat cmp)))
                  ifte_ cmp
                    -- success case, write the new value
                    (callStore resTy ptr' newVal a0)
                    -- failure case, do nothing
                    (return ())
                  assign_f (StructExpr (Seq.fromList [(resTy,oldVal),(IntType 1,flag)]))
                  k
           _ -> fail $ unwords ["Invalid argument type on cmpxchg, expected pointer to integer type", show ptr]

    -- NB, the symbolic simulator is essentially single-threaded, so no special
    -- actions need to be taken to make operations atomic.  We simply execute
    -- their straightforward load/modify/store semantics.
    L.AtomicRW _volatile op ptr val _syncScope _ordering ->
      do tp'  <- liftMemType' (L.typedType ptr)
         ptr' <- transValue tp' (L.typedValue ptr)
         case tp' of
           PtrType (MemType valTy@(IntType _)) ->
             llvmTypeAsRepr valTy $ \expectTy ->
               do val' <- transValue tp' (L.typedValue val)
                  let a0 = memTypeAlign (llvmDataLayout ?lc) valTy
                  oldVal <- callLoad valTy expectTy ptr' a0
                  newVal <- atomicRWOp op oldVal val'
                  callStore valTy ptr' newVal a0
                  assign_f oldVal
                  k

           _ -> fail $ unwords ["Invalid argument type on atomicrw, expected pointer to integer type", show ptr]

    -- unwind, landingpad and resume are all exception-related, which we don't currently
    -- support
    L.Unwind{} -> unsupported
    L.LandingPad{} -> unsupported
    L.Resume{} -> unsupported

    -- indirect branch could be supported, but requires some nontrivial work to deal
    -- properly with mapping basic-block labels to pointer values.
    L.IndirectBr{} -> unsupported

    -- VaArg is uncommonly used and hard to support
    L.VaArg{} -> unsupported

 where
 unsupported = reportError $ App $ TextLit $ Text.pack $ unwords ["unsupported instruction", showInstr instr]


arithOp ::
  L.ArithOp ->
  MemType ->
  LLVMExpr s arch ->
  LLVMExpr s arch ->
  LLVMGenerator h s arch ret (LLVMExpr s arch)
arithOp op (VecType n tp) (explodeVector n -> Just xs) (explodeVector n -> Just ys) =
  VecExpr tp <$> sequence (Seq.zipWith (arithOp op tp) xs ys)

arithOp op _ x y =
  case (asScalar x, asScalar y) of
    (Scalar ty@(LLVMPointerRepr w)  x',
     Scalar    (LLVMPointerRepr w') y')
      | Just Refl <- testEquality w PtrWidth
      , Just Refl <- testEquality w w' ->
        do z <- pointerOp op x' y'
           return (BaseExpr ty z)

      | Just Refl <- testEquality w w' ->
        do xbv <- pointerAsBitvectorExpr w x'
           ybv <- pointerAsBitvectorExpr w y'
           z   <- intop op w xbv ybv
           return (BaseExpr (LLVMPointerRepr w) (BitvectorAsPointerExpr w z))

    (Scalar (FloatRepr fi) x',
     Scalar (FloatRepr fi') y')
      | Just Refl <- testEquality fi fi' ->
        do ex <- fop fi x' y'
           return (BaseExpr (FloatRepr fi) ex)

    _ -> reportError
           $ fromString
           $ unwords ["arithmetic operation on unsupported values",
                         show x, show y]

  where
  fop :: (FloatInfoRepr fi) ->
         Expr (LLVM arch) s (FloatType fi) ->
         Expr (LLVM arch) s (FloatType fi) ->
         LLVMGenerator h s arch ret (Expr (LLVM arch) s (FloatType fi))
  fop fi a b =
    case op of
       L.FAdd ->
         return $ App $ FloatAdd fi RNE a b
       L.FSub ->
         return $ App $ FloatSub fi RNE a b
       L.FMul ->
         return $ App $ FloatMul fi RNE a b
       L.FDiv ->
         return $ App $ FloatDiv fi RNE a b
       L.FRem -> do
         return $ App $ FloatRem fi a b
       _ -> reportError
              $ fromString
              $ unwords [ "unsupported floating-point arith operation"
                        , show op, show x, show y
                        ]



callFunctionWithCont :: forall h s arch ret a.
   Bool    {- ^ Is the function a tail call? -} ->
   L.Type  {- ^ type of the function to call -} ->
   L.Value {- ^ function value to call -} ->
   [L.Typed L.Value] {- ^ argument list -} ->
   (LLVMExpr s arch -> LLVMGenerator h s arch ret ()) {- ^ assignment continuation for return value -} ->
   LLVMGenerator h s arch ret a {- ^ continuation for next instructions -} ->
   LLVMGenerator h s arch ret a
callFunctionWithCont _tailCall fnTy@(L.FunTy lretTy largTys varargs) fn args assign_f k
     -- Skip calls to debugging intrinsics.  We might want to support these in some way
     -- in the future.  However, they take metadata values as arguments, which
     -- would require some work to support.
     | L.ValSymbol nm <- fn
     , nm `elem` [ "llvm.dbg.declare"
                 , "llvm.dbg.value"
                 , "llvm.lifetime.start"
                 , "llvm.lifetime.end"
                 ] = k

     -- For varargs functions, any arguments beyond the ones found in the function
     -- declaration are gathered into a vector of 'ANY' type, which is then passed
     -- as an additional final argument to the underlying Crucible function.  The
     -- called function is expected to know the types of these additional arguments,
     -- which it can unpack from the ANY values when it knows those types.
     | varargs = do
           fnTy' <- liftMemType' (L.PtrTo fnTy)
           retTy' <- either fail return $ liftRetType lretTy
           fn' <- transValue fnTy' fn
           args' <- mapM transTypedValue args
           let ?err = fail
           let (mainArgs, varArgs) = splitAt (length largTys) args'
           let varArgs' = unpackVarArgs varArgs
           unpackArgs mainArgs $ \argTypes mainArgs' ->
            llvmRetTypeAsRepr retTy' $ \retTy ->
             case asScalar fn' of
                Scalar PtrRepr ptr ->
                  do memVar <- getMemVar
                     v <- extensionStmt (LLVM_LoadHandle memVar ptr (argTypes :> varArgsRepr) retTy)
                     ret <- call v (mainArgs' :> varArgs')
                     assign_f (BaseExpr retTy ret)
                     k
                _ -> fail $ unwords ["unsupported function value", show fn]

     -- Ordinary (non varargs) function call
     | otherwise = do
           fnTy' <- liftMemType' (L.PtrTo fnTy)
           retTy' <- either fail return $ liftRetType lretTy
           fn' <- transValue fnTy' fn
           args' <- mapM transTypedValue args
           let ?err = fail
           unpackArgs args' $ \argTypes args'' ->
            llvmRetTypeAsRepr retTy' $ \retTy ->
              case asScalar fn' of
                Scalar PtrRepr ptr ->
                  do memVar <- getMemVar
                     v <- extensionStmt (LLVM_LoadHandle memVar ptr argTypes retTy)
                     ret <- call v args''
                     assign_f (BaseExpr retTy ret)
                     k

                _ -> fail $ unwords ["unsupported function value", show fn]
callFunctionWithCont _tailCall fnTy _fn _args _assign_f _k =
    reportError $ App $ TextLit $ Text.pack $ unwords ["unsupported function type", show fnTy]

-- | Build a switch statement by decomposing it into a linear sequence of branches.
--   FIXME? this could be more efficient if we sort the list and do binary search instead...
buildSwitch :: (1 <= w)
            => NatRepr w
            -> Expr (LLVM arch) s (BVType w) -- ^ The expression to switch on
            -> L.BlockLabel        -- ^ The label of the current basic block
            -> L.BlockLabel        -- ^ The label of the default basic block if no other branch applies
            -> [(Integer, L.BlockLabel)] -- ^ The switch labels
            -> LLVMGenerator h s arch ret a
buildSwitch _ _  curr_lab def [] =
   definePhiBlock curr_lab def
buildSwitch w ex curr_lab def ((i,l):bs) = do
   let test = App $ BVEq w ex $ App $ BVLit w i
   t_id <- newLabel
   f_id <- newLabel
   defineBlock t_id (definePhiBlock curr_lab l)
   defineBlock f_id (buildSwitch w ex curr_lab def bs)
   branch test t_id f_id

-- | Implement the phi-functions along the edge from one LLVM Basic block to another.
definePhiBlock :: L.BlockLabel      -- ^ The LLVM source basic block
               -> L.BlockLabel      -- ^ The LLVM target basic block
               -> LLVMGenerator h s arch ret a
definePhiBlock l l' = do
  bim <- use blockInfoMap
  case Map.lookup l' bim of
    Nothing -> fail $ unwords ["label not found in label map:", show l']
    Just bi' -> do
      -- Collect all the relevant phi functions to evaluate
      let phi_funcs = maybe [] toList $ Map.lookup l (block_phi_map bi')

      -- NOTE: We evaluate all the right-hand sides of the phi nodes BEFORE
      --   we assign the values to their associated registers.  This preserves
      --   the expected semantics that phi functions are evaluated in the context
      --   of the previous basic block, and prevents unintended register shadowing.
      --   Otherwise loop-carried dependencies will sometimes end up with the wrong
      --   values.
      phiVals <- mapM evalPhi phi_funcs
      mapM_ assignPhi phiVals

      -- Now jump to the target code block
      jump (block_label bi')

 where evalPhi (ident,tp,v) = do
           t_v <- transTypedValue (L.Typed tp v)
           return (ident,t_v)
       assignPhi (ident,t_v) = do
           assignLLVMReg ident t_v


-- | Assign a packed LLVM expression into the named LLVM register.
assignLLVMReg
        :: L.Ident
        -> LLVMExpr s arch
        -> LLVMGenerator h s arch ret ()
assignLLVMReg ident rhs = do
  st <- get
  let idMap = st^.identMap
  case Map.lookup ident idMap of
    Just (Left lhs) -> do
      doAssign lhs rhs
    Just (Right _) -> fail $ "internal: Value cannot be assigned to."
    Nothing  -> fail $ unwords ["register not found in register map:", show ident]

-- | Given a register and an expression shape, assign the expressions in the right-hand-side
--   into the register left-hand side.
doAssign :: forall h s arch ret.
      Some (Reg s)
   -> LLVMExpr s arch -- ^ the RHS values to assign
   -> LLVMGenerator h s arch ret ()
doAssign (Some r) (BaseExpr tpr ex) =
   case testEquality (typeOfReg r) tpr of
     Just Refl -> assignReg r ex
     Nothing -> reportError $ fromString $ unwords ["type mismatch when assigning register", show r, show (typeOfReg r) , show tpr]
doAssign (Some r) (StructExpr vs) = do
   let ?err = fail
   unpackArgs (map snd $ toList vs) $ \ctx asgn ->
     case testEquality (typeOfReg r) (StructRepr ctx) of
       Just Refl -> assignReg r (mkStruct ctx asgn)
       Nothing -> reportError $ fromString $ unwords ["type mismatch when assigning structure to register", show r, show (StructRepr ctx)]
doAssign (Some r) (ZeroExpr tp) = do
  let ?err = fail
  zeroExpand tp $ \(tpr :: TypeRepr t) (ex :: Expr (LLVM arch) s t) ->
    case testEquality (typeOfReg r) tpr of
      Just Refl -> assignReg r ex
      Nothing -> reportError $ fromString $ "type mismatch when assigning zero value"
doAssign (Some r) (UndefExpr tp) = do
  let ?err = fail
  undefExpand tp $ \(tpr :: TypeRepr t) (ex :: Expr (LLVM arch) s t) ->
    case testEquality (typeOfReg r) tpr of
      Just Refl -> assignReg r ex
      Nothing -> reportError $ fromString $ "type mismatch when assigning undef value"
doAssign (Some r) (VecExpr tp vs) = do
  let ?err = fail
  llvmTypeAsRepr tp $ \tpr ->
    unpackVec tpr (toList vs) $ \ex ->
      case testEquality (typeOfReg r) (VectorRepr tpr) of
        Just Refl -> assignReg r ex
        Nothing -> reportError $ fromString $ "type mismatch when assigning vector value"<|MERGE_RESOLUTION|>--- conflicted
+++ resolved
@@ -819,7 +819,6 @@
       L.Xor -> return $ App (BVXor w a b)
 
       L.Shl nuw nsw -> do
-<<<<<<< HEAD
         let wlit = App (BVLit w (natValue w))
         result <- AtomExpr <$> mkAtom (App (BVShl w a b))
         withSideConds result
@@ -869,67 +868,6 @@
                 , Right $ Poison.AshrExact a b
                 )
               ]
-=======
-        let wlit = App (BVLit w (intValue w))
-        assertUndefined_ UB.ShlOp2Big (App (BVUlt w b wlit))
-
-        res <- AtomExpr <$> mkAtom (App (BVShl w a b))
-
-        let nuwCond expr
-             | nuw = do
-                 m <- AtomExpr <$> mkAtom (App (BVLshr w res b))
-                 return $ poisonSideCondition_
-                            UB.ShlNoUnsignedWrap
-                            (App (BVEq w a m))
-                            expr
-             | otherwise = return expr
-
-        let nswCond expr
-             | nsw = do
-                 m <- AtomExpr <$> mkAtom (App (BVAshr w res b))
-                 return $ poisonSideCondition_
-                            UB.ShlNoSignedWrap
-                            (App (BVEq w a m))
-                            expr
-             | otherwise = return expr
-
-        nuwCond =<< nswCond =<< return res
-
-      L.Lshr exact -> do
-        let wlit = App (BVLit w (intValue w))
-        assertUndefined_ UB.LshrOp2Big (App (BVUlt w b wlit))
-
-        res <- AtomExpr <$> mkAtom (App (BVLshr w a b))
-
-        let exactCond expr
-             | exact = do
-                 m <- AtomExpr <$> mkAtom (App (BVShl w res b))
-                 return $ poisonSideCondition_
-                            UB.LshrExact
-                            (App (BVEq w a m))
-                            expr
-             | otherwise = return expr
-
-        exactCond res
-
-      L.Ashr exact
-        | Just LeqProof <- isPosNat w -> do
-           let wlit = App (BVLit w (intValue w))
-           assertUndefined_ UB.AshrOp2Big (App (BVUlt w b wlit))
-
-           res <- AtomExpr <$> mkAtom (App (BVAshr w a b))
-
-           let exactCond expr
-                | exact = do
-                    m <- AtomExpr <$> mkAtom (App (BVShl w res b))
-                    return $ poisonSideCondition_
-                               UB.AshrExact
-                               (App (BVEq w a m))
-                               expr
-                | otherwise = return expr
-
-           exactCond res
->>>>>>> 4ad42f46
 
         | otherwise -> fail "cannot arithmetic right shift a 0-width integer"
 
