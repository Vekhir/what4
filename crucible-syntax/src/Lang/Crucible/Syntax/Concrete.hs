--- conflicted
+++ resolved
@@ -62,14 +62,10 @@
 import qualified Data.Text as T
 import qualified Data.Vector as V
 
-<<<<<<< HEAD
 import Lang.Crucible.Syntax.ExprParse hiding (SyntaxError)
 import qualified Lang.Crucible.Syntax.ExprParse as SP
 
 import What4.ProgramLoc
-=======
-
->>>>>>> 60a10a79
 import What4.FunctionName
 import What4.ProgramLoc
 import What4.Symbol
@@ -504,18 +500,10 @@
            Just Refl -> return e
 
 synthExpr :: (Alternative m, MonadError (ExprErr s) m, MonadState (SyntaxState h s) m) => AST s -> m (SomeExpr s)
-<<<<<<< HEAD
 synthExpr stx =
   do st <- get
      liftSyntaxParse (runReaderT synth' st) stx
 
-=======
-
-synthExpr (L [A (Kw The), t, e]) =
-  do Some ty <- isType t
-     e' <- checkExpr ty e
-     return $ SomeExpr ty e'
->>>>>>> 60a10a79
 synthExpr e@(L [A (Kw Equalp), a, b]) =
   do SomeExpr t1 (E a') <- synthExpr a
      SomeExpr t2 (E b') <- synthExpr b
@@ -869,28 +857,24 @@
 
 normStmt stmt@(L [A (Kw Print_), e]) =
   do (E e') <- lift $ checkExpr StringRepr e
-<<<<<<< HEAD
      strAtom <- eval e e'
      tell [withPosFrom stmt $ Print strAtom]
-normStmt stmt@(L [A (Kw Let), A (At an), e]) =
+normStmt stmt@(L [A (Kw Let), A (At an@(AtomName anText)), e]) =
   do Pair tp resAtom <- atomValue e
      stxAtoms %= Map.insert an (Pair tp resAtom)
-=======
-     at <- eval e e'
-     tell [withPosFrom stmt $ Print at]
-
-normStmt stmt@(L [A (Kw Let), A (At an), e]) =
-  do Pair tp atom <- atomValue e
-     stxAtoms %= Map.insert an (Pair tp atom)
-
->>>>>>> 60a10a79
   where
     atomValue stx@(A (Rg _)) =
       do Pair t r <- regRef stx
          resAtom <- freshAtom stmt (ReadReg r)
          return $ Pair t resAtom
     -- no case for EvalExt because we don't have exts
-<<<<<<< HEAD
+    atomValue stx@(L [A (Kw Fresh), tpe]) =
+      case userSymbol (T.unpack anText) of
+        Left err -> throwError $ NotAUserSymbol (syntaxPos stmt) an err
+        Right nm ->
+          do Some bt <- isBaseType tpe
+             atom <- freshAtom stmt (FreshConstant bt (Just nm))
+             return $ Pair (baseToType bt) atom
     atomValue ex@(A (Gl x)) =
       do perhapsGlobal <- use (stxGlobals . at x)
          case perhapsGlobal of
@@ -900,20 +884,6 @@
                 return $ Pair t resAtom
     atomValue stx@(L [A (Kw Deref), ex]) =
       do SomeExpr t (E ex') <- synthExpr ex
-=======
-    -- TODO ReadGlobal
-
-    atomValue stx@(L [A (Kw Fresh), tpe]) =
-      case userSymbol (T.unpack (atomName an)) of
-        Left err -> throwError $ NotAUserSymbol (syntaxPos stmt) an err
-        Right nm ->
-          do Some bt <- isBaseType tpe
-             atom <- freshAtom stmt (FreshConstant bt (Just nm))
-             return $ Pair (baseToType bt) atom
-
-    atomValue stx@(L [A (Kw Deref), e]) =
-      do SomeExpr t (E e') <- synthExpr e
->>>>>>> 60a10a79
          case t of
            ReferenceRepr t' ->
              do anAtom <- eval ex ex'
@@ -941,7 +911,6 @@
            other -> throwError $ NotAFunction (syntaxPos fun) fun other
     atomValue expr =
       do SomeExpr tp (E e') <- lift $ synthExpr expr
-<<<<<<< HEAD
          anAtom <- eval expr e'
          return $ Pair tp anAtom
 normStmt stmt@(L [A (Kw SetGlobal), gl@(A (Gl g)), e]) =
@@ -952,17 +921,11 @@
          do E e' <- checkExpr t e
             a <- eval e e'
             tell [withPosFrom stmt $ WriteGlobal var a]
-=======
-         atom <- eval expr e'
-         return $ Pair tp atom
-
->>>>>>> 60a10a79
 normStmt stmt@(L [A (Kw SetRegister), regStx, e]) =
   do Pair ty r <- lift $ regRef regStx
      (E e') <- lift $ checkExpr ty e
      v <- eval e e'
      tell [withPosFrom stmt $ SetReg r v]
-<<<<<<< HEAD
 normStmt stmt@(L [A (Kw SetRef), ref, val]) =
   do SomeExpr t (E refE) <- synthExpr ref
      case t of
@@ -985,9 +948,6 @@
      cond'' <- eval cond cond'
      message'' <- eval message message'
      tell [withPosFrom stmt $ Assert cond'' message'']
-=======
-
->>>>>>> 60a10a79
 normStmt other = throwError $ BadStatement (syntaxPos other) other
 
 blockBody :: forall s h ret . Position -> [AST s] -> CFGParser h s ret ([Posd (Stmt () s)], Posd (TermStmt s ret))
@@ -1288,9 +1248,10 @@
             }
   deriving (Functor)
 
-top :: HandleAllocator h -> TopParser h s a -> ST h (Either (ExprErr s) a)
-top ha (TopParser (ExceptT (StateT act))) =
-  fst <$> act (initSyntaxState (initProgState ha))
+top :: TopParser h s a -> ST h (Either (ExprErr s) a)
+top (TopParser (ExceptT (StateT act))) =
+  do ha <- newHandleAllocator
+     fst <$> act (initSyntaxState (initProgState ha))
 
 instance Applicative (TopParser h s) where
   pure x = TopParser (pure x)
@@ -1346,10 +1307,6 @@
     saveRegister other = throwError $ InvalidRegister (syntaxPos other) other
 
 
-<<<<<<< HEAD
-
-=======
->>>>>>> 60a10a79
 cfgs :: [AST s] -> TopParser h s [ACFG]
 cfgs defuns =
   do headers <- catMaybes <$> traverse topLevel defuns
