--- conflicted
+++ resolved
@@ -55,11 +55,8 @@
 import           Lang.Crucible.Simulator.RegValue
 import           Lang.Crucible.Simulator.SimError
 import           Lang.Crucible.Types
-<<<<<<< HEAD
+import           Lang.Crucible.Utils.MuxTree
 import           Lang.Crucible.Backend
-=======
-import           Lang.Crucible.Utils.MuxTree
->>>>>>> 5e4e44a2
 
 ------------------------------------------------------------------------
 -- RegMap
@@ -116,15 +113,7 @@
 muxReference :: IsSymInterface sym
              => sym
              -> ValMuxFn sym (ReferenceType tp)
-<<<<<<< HEAD
-muxReference s _p rx ry
-  | Just Refl <- testEquality rx ry = return rx
-  | otherwise =
-    addFailedAssertion s $
-      Unsupported "Attempted to merge distinct reference cells"
-=======
 muxReference s = mergeMuxTree s
->>>>>>> 5e4e44a2
 
 {-# INLINABLE pushBranchForType #-}
 pushBranchForType :: forall sym tp
