{- |

Module           : Lang.Crucible.JVM.Class
Description      : Implements OO features of the JVM
Copyright        : (c) Galois, Inc 2018
License          : BSD3
Maintainer       : sweirich@galois.com
Stability        : provisional

The functions in this module implement the OO features of the JVM, including
working with objects, dynamic class information and arrays.

- construct objects and arrays

- access static and dynamic fields

- invoke static and dynamic methods

- dynamic type tests

- construct the dynamic information related to the class table
  (including the class initialization status)

-}
{-# LANGUAGE DataKinds #-}
{-# LANGUAGE EmptyDataDecls #-}
{-# LANGUAGE FlexibleContexts #-}
{-# LANGUAGE FlexibleInstances #-}
{-# LANGUAGE GADTs #-}
{-# LANGUAGE ImplicitParams #-}
{-# LANGUAGE KindSignatures #-}
{-# LANGUAGE OverloadedStrings #-}
{-# LANGUAGE PatternGuards #-}
{-# LANGUAGE PatternSynonyms #-}
{-# LANGUAGE RankNTypes #-}
{-# LANGUAGE ScopedTypeVariables #-}
{-# LANGUAGE TypeApplications #-}
{-# LANGUAGE TypeFamilies #-}
{-# LANGUAGE TypeOperators #-}
{-# LANGUAGE ViewPatterns #-}
{-# LANGUAGE AllowAmbiguousTypes #-}

-- SCW: I didn't even know about this extension until my code stopped parsing
-- with Haskell2010. Not sure where I'm using it in this file.
{-# LANGUAGE NondecreasingIndentation #-}

{-# OPTIONS_GHC -haddock #-}

module Lang.Crucible.JVM.Class
   (
     lookupClassGen
   , getAllFields
   , fieldIdString
   -- * Working with `JVMClass` data
   , getJVMClass
   , getJVMClassByName
   , getInitStatus
   , setInitStatus
   -- ** Class initialization
   , initializeClass
   , emptyMethodTable
   , insertMethodTable
   , initializeJVMClass
   -- ** Initialization status
   , notStarted
   , started
   , initialized
   , erroneous
   -- ** Accessors for `JVMClass` in memory structure
   , getJVMClassName
   , getJVMClassInitStatus
   , getJVMClassSuper
   , getJVMClassMethodTable
   , getJVMClassInterfaces
   , setJVMClassInitStatus
   -- * Dynamic type test
   , isSubType
   , getObjectType
   , checkCast
   -- * Objects
   , newInstanceInstr
   , getInstanceFieldValue
   , setInstanceFieldValue
   , getJVMInstanceClass
   -- ** Dynamic dispatch
   , findDynamicMethod
   -- ** Static fields and methods
   , getStaticFieldValue
   , setStaticFieldValue
   , getStaticMethod
   -- * Strings
   , refFromString
   -- * Arrays
   , newArray
   , newarrayFromVec
   , newMultiArray 
   , arrayIdx
   , arrayUpdate
   , arrayLength
   )
   where

import Data.Maybe (maybeToList, mapMaybe)
import Control.Monad.State.Strict
-- import Control.Lens hiding (op, (:>))
import           Data.Map(Map)
import qualified Data.Map.Strict as Map
import           Data.Set(Set)
import qualified Data.Set as Set
import           Data.Vector (Vector)
import qualified Data.Vector as V
import           Data.String (fromString)


-- parameterized-utils
import qualified Data.Parameterized.Context as Ctx
import           Data.Parameterized.NatRepr as NR

-- jvm-parser
import qualified Language.JVM.Parser as J

-- crucible
import           Lang.Crucible.CFG.Expr
import           Lang.Crucible.CFG.Generator
import           Lang.Crucible.FunctionHandle
import           Lang.Crucible.Types

-- crucible-jvm
import           Lang.Crucible.JVM.Types
import           Lang.Crucible.JVM.Generator

-- what4
import           What4.ProgramLoc (Position(InternalPos))


import           GHC.Stack


-- | lookup the information that the generator has about a class
-- (i.e. methods, fields, superclass)

lookupClassGen :: (HasCallStack) => J.ClassName -> JVMGenerator h s ret J.Class
lookupClassGen cName = do
  ctx <- gets jsContext
  case Map.lookup cName (classTable ctx) of
    Just cls -> return cls
    Nothing  -> error $ "no information about class " ++ J.unClassName cName



---------------------------------------------------------------------------------
--
-- * Runtime representation of class information (i.e. JVMClass)
--

-- | initialization status values
notStarted, started, initialized, erroneous :: JVMInitStatus f
notStarted   = App $ BVLit knownRepr 0
started      = App $ BVLit knownRepr 1
initialized  = App $ BVLit knownRepr 2
erroneous    = App $ BVLit knownRepr 3


-- | Expression for the class name
classNameExpr :: J.ClassName -> JVMString s
classNameExpr cn = App $ TextLit $ fromString (J.unClassName cn)

-- | Expression for method key
<<<<<<< HEAD
-- Includes the parameter type & result type to resolve overloading
-- TODO: This is an approximation of what the JVM actually does 
=======
-- Includes the parameter types to resolve overloading
-- TODO: This is an approximation of what the JVM actually does
>>>>>>> 603f3ea8
methodKeyExpr :: J.MethodKey -> JVMString s
methodKeyExpr c = App $ TextLit $ fromString (J.methodKeyName c ++ params ++ res) where
  params = concat (map show (J.methodKeyParameterTypes c))
  res    = show (J.methodKeyReturnType c)


-- | Method table
type JVMMethodTable s = Expr JVM s JVMMethodTableType

-- | initial table
emptyMethodTable :: JVMMethodTable s
emptyMethodTable = App (EmptyStringMap knownRepr)

-- | add a function handle to the method table
-- The function's type must be existentially quantified
insertMethodTable :: (JVMString s, Expr JVM s AnyType) -> JVMMethodTable s -> JVMMethodTable s
insertMethodTable (s, v) sm = App (InsertStringMapEntry knownRepr sm s (App $ JustValue knownRepr v))

--
-- | update the jvm class table to include an entry for the specified class
--
-- This will also initalize the superclass (if present and necessary)
--
initializeJVMClass :: J.Class -> JVMGenerator h s t (JVMClass s)
initializeJVMClass c  = do
  ctx <- gets jsContext

  let className :: JVMString s
      className  = classNameExpr (J.className c)

  -- if this class has a superclass that we know something about,
  -- find the JVMClass associated with it (creating if necessary)
  let superClassM | Just cn  <- J.superClass c,
                    Just cls <- Map.lookup cn (classTable ctx) = do
                               val <- getJVMClass cls
                               return $ App $ JustValue knownRepr val
                  | otherwise = return $ App $ NothingValue knownRepr

  jsc <- superClassM

  -- find available handles for the methods in the class
  let handles    = [ mhi | m <- J.classMethods c,
                           mhi <- maybeToList $ Map.lookup (J.className c, J.methodKey m)
                                  (methodHandles ctx) ]

  let methTable0 = map (\(JVMHandleInfo m h) ->
                           (methodKeyExpr m, App (PackAny (handleType h) (App (HandleLit h))))) handles

  let methTable  = foldr insertMethodTable emptyMethodTable methTable0

  -- find all interfaces that this class implements
  let ifaces    = interfacesImplemented ctx c
  let ifaceExpr = App (VectorLit knownRepr
                        (V.fromList (map (classNameExpr . J.className) ifaces)))

  -- construct the data structure
  let str        = App (RollRecursive knownRepr knownRepr
                     $ App $ MkStruct knownRepr
                         (Ctx.empty `Ctx.extend` className
                                   `Ctx.extend` notStarted
                                   `Ctx.extend` jsc
                                   `Ctx.extend` methTable
                                   `Ctx.extend` ifaceExpr))

  -- update the dynamic class table
  let gv         = dynamicClassTable ctx
  sm <- readGlobal gv
  let expr = App $ InsertStringMapEntry knownRepr sm className (App $ JustValue knownRepr str)
  writeGlobal gv expr
  return str

-- | Find *all* interfaces that the class implements (not just those listed explicitly, but
-- all super interfaces, and all interfaces implemented by super classes).
interfacesImplemented :: JVMContext -> J.Class -> [J.Class]
interfacesImplemented ctx cn = toClassList (go (Set.singleton (J.className cn))) where

  toClassList :: Set J.ClassName -> [J.Class]
  toClassList s = mapMaybe (\cn0 -> Map.lookup cn0 (classTable ctx)) (Set.toList s)

  next :: J.ClassName -> Set J.ClassName
  next cn0 =
    Set.fromList (superclass cn0 ++ interfaces cn0)

  superclass cn0
    | Just cls <- Map.lookup cn0 (classTable ctx)
    , Just sc  <- J.superClass cls
    = [sc]
    | otherwise
    = []

  interfaces cn0
    | Just cls <- Map.lookup cn0 (classTable ctx)
    = J.classInterfaces cls
    | otherwise
    = []


  go :: Set J.ClassName -> Set J.ClassName
  go curr =
    let n  = Set.unions (map next (Set.toList curr))
        nn = Set.union curr n
    in
      if curr == nn then curr
      else go nn


-- * Accessors for `JVMClass` in memory structure

struct :: JVMClass s -> Expr JVM s JVMClassImpl
struct ct = App $ UnrollRecursive knownRepr knownRepr ct

-- | access the name of the class (i.e java/lang/String)
getJVMClassName :: JVMClass s -> Expr JVM s StringType
getJVMClassName ct = App (GetStruct (struct ct) Ctx.i1of5 knownRepr)

-- | has the class been initialized
getJVMClassInitStatus :: JVMClass s -> JVMInitStatus s
getJVMClassInitStatus ct = App (GetStruct (struct ct) Ctx.i2of5 knownRepr)

-- | return the super class (or None, if this class is java/lang/Object)
getJVMClassSuper :: JVMClass s -> Expr JVM s (MaybeType JVMClassType)
getJVMClassSuper ct = App (GetStruct (struct ct) Ctx.i3of5 knownRepr)

-- | get the stringmap of method handles for the methods declared in this class
getJVMClassMethodTable :: JVMClass s -> JVMMethodTable s
getJVMClassMethodTable ct = App (GetStruct (struct ct) Ctx.i4of5 knownRepr)

-- | return a vector of *all* interfaces that this class implements
-- (both directly and indirectly through super classes and super interfaces)
getJVMClassInterfaces :: JVMClass s -> Expr JVM s (VectorType StringType)
getJVMClassInterfaces ct = App (GetStruct (struct ct) Ctx.i5of5 knownRepr)

-- | replace the initialization status in the class data structure
setJVMClassInitStatus :: JVMClass s -> JVMInitStatus s -> JVMClass s
setJVMClassInitStatus ct status = App (RollRecursive knownRepr knownRepr
                                       (App (SetStruct knownRepr (struct ct) Ctx.i2of5 status)))

------------------------------------------------------------------------
-- * Functions for working with the JVM class table

-- | Access the class table entry of a given class in the dynamic class table
-- If this class table entry has not yet been defined, define it
-- (Note: this function does not call the class initializer on the static variables,
-- that is done separately.)
getJVMClass :: J.Class -> JVMGenerator h s ret (JVMClass s)
getJVMClass c = do
  ctx <- gets jsContext
  let gv = (dynamicClassTable ctx)
  sm <- readGlobal gv
  let cn = classNameExpr (J.className c)
  let lu = App $ LookupStringMapEntry knownRepr sm cn
  caseMaybe lu knownRepr
    MatchMaybe
      { onNothing = initializeJVMClass c
      , onJust    = return
      }

-- | lookup the data structure associated with a class
getJVMClassByName ::
  (HasCallStack) => J.ClassName -> JVMGenerator h s ret (Expr JVM s JVMClassType)
getJVMClassByName name = do
  lookupClassGen name >>= getJVMClass


-- | Access the initialization status of the class in the dynamic class table
-- If the class table entry for this class has not yet been defined, define it
getInitStatus :: J.Class -> JVMGenerator h s ret (JVMInitStatus s)
getInitStatus c = getJVMClassInitStatus <$> getJVMClass c

-- | Update the initialization status of the class in the dynamic class table
setInitStatus :: J.Class -> JVMInitStatus s -> JVMGenerator h s ret ()
setInitStatus c status = do
  entry <- getJVMClass c
  ctx <- gets jsContext
  let gv = dynamicClassTable ctx
  sm <- readGlobal gv
  let name  = classNameExpr (J.className c)
  let entry' = setJVMClassInitStatus entry status
  writeGlobal gv (App $ InsertStringMapEntry knownRepr sm name (App $ JustValue knownRepr entry'))

----------------------------------------------------------------------

-- * Static Fields and Methods

-- | Read the global variable corresponding to the given static field
getStaticFieldValue :: J.FieldId -> JVMGenerator h s ret (JVMValue s)
getStaticFieldValue fieldId = do
      let cls = J.fieldIdClass fieldId
      ctx <- gets jsContext
      initializeClass cls
      case Map.lookup (J.fieldIdClass fieldId, fieldId) (staticFields ctx) of
        Just glob -> do
          r <- readGlobal glob
          fromJVMDynamic (J.fieldIdType fieldId) r
        Nothing ->
          jvmFail $ "getstatic: field " ++ J.fieldIdName fieldId ++ " not found"

-- | Update the value of a static field
setStaticFieldValue :: J.FieldId -> JVMValue s -> JVMGenerator h s ret ()
setStaticFieldValue  fieldId val = do
    ctx <- gets jsContext
    let cName = J.fieldIdClass fieldId
    case Map.lookup (cName, fieldId) (staticFields ctx) of
         Just glob -> do
           writeGlobal glob (valueToExpr val)
         Nothing ->
           jvmFail $ "putstatic: field " ++ J.unClassName cName
                     ++ "." ++ (J.fieldIdName fieldId) ++ " not found"

-- | Look up a method in the static method table (i.e. methodHandles)
getStaticMethod :: J.ClassName -> J.MethodKey -> JVMGenerator h s ret JVMHandleInfo
getStaticMethod className methodKey = do
   ctx <- gets jsContext
   let mhandle = Map.lookup (className, methodKey) (methodHandles ctx)
   case mhandle of
      Nothing -> jvmFail $ "getStaticMethod: method " ++ show methodKey ++ " in class "
                               ++ show className ++ " not found"
      Just handle@(JVMHandleInfo _ h) -> do
        debug 3 $ "invoking static method with return type " ++ show (handleReturnType h)
        return handle

------------------------------------------------------------------------
-- * Class Initialization
--


-- REVISIT: it may make sense for this to be dynamic
skipInit :: J.ClassName -> Bool
skipInit cname = cname `elem` []


specialClinit :: Map J.ClassName (JVMGenerator h s ret ())
specialClinit = Map.fromList [
   ("java/lang/Object", debug 2 "special java/lang/Object/<clinit>")
  ,("java/lang/String", debug 2 "special java/lang/String/<clinit>")
  ,("java/io/ObjectStreamField", debug 2 "special java/lang/ObjectStreamField/<clinit>")
  ,("java/lang/StringBuffer", debug 2 "special java/lang/StringBuffer/<clinit>")
  ,("java/util/Arrays", debug 2 "special java/lang/Arrays/<clinit>")
  -- TODO: initialize E and PI ???
  ,("java/lang/Math", debug 2 "special java/lang/Math/<clinit>")
  ,("java/lang/System", do
       -- initialize System.out to be a PrintStream object
       -- note: we do not call PrintStream/<init> because this class
       -- is completely synthetic
       debug 2 $  "Initializing System.out static field"
       let fieldId = J.FieldId (J.mkClassName "java/lang/System")
                               "out"
                               (J.ClassType "java/io/PrintStream")
       printStreamCls <- getJVMClassByName (J.mkClassName "java/io/PrintStream")
       val <- newInstanceInstr printStreamCls []
       rawRef <- newRef val
       setStaticFieldValue fieldId (RValue (App (JustValue knownRepr rawRef)))
       debug 2 $ "Finished initializing System.out"
       return ())
  ]


-- | initialize the static fields of a class (if they haven't already been
-- initialized)
-- make sure that the jvm class table entry for the class has been initialized
initializeClass :: forall h s ret . HasCallStack => J.ClassName -> JVMGenerator h s ret ()
initializeClass name = unless (skipInit name) $ do

  debug 2 $ "initializeClass " ++ J.unClassName name ++ "  (start)"

  c <- lookupClassGen name
  status <- getInitStatus c

  let ifNotStarted = do

      -- note that we are starting
      setInitStatus c started

      -- make sure superclass has been initialized
      maybe (return ()) initializeClass (J.superClass c)

      -- initialize all of the static fields with default values
      mapM_ (initializeStaticField name) $ J.classFields c

      -- run the static initializer for the class (if present)
      _ <- case (Map.lookup name specialClinit) of
            Just special -> special
            Nothing -> let clinit = (J.MethodKey "<clinit>" [] Nothing) in
                       case c `J.lookupMethod` clinit  of
                         Just _ -> do
                           handle <- getStaticMethod name clinit
                           callJVMInit handle
                         Nothing -> return ()

      -- mark that we have completed
      setInitStatus c initialized
      debug 2 $ "initializeClass " ++ J.unClassName name ++ "  (finish)"

  ifte_ (App $ BVEq knownRepr status notStarted) ifNotStarted (return ())
  -- TODO: if init status is Erroneous createAndThrow "java/lang/NoClassDefFoundError"



-- | Call a JVM static initialer, such as <init>
-- These methods do not take arguments or produce results so they
-- do not work with the stack. As a result we can call these methods
-- in the JVMGenerator monad.
callJVMInit :: JVMHandleInfo -> JVMGenerator h s ret ()
callJVMInit (JVMHandleInfo _methodKey handle) =
  do let argTys = handleArgTypes handle
         retTy  = handleReturnType handle
     case (testEquality argTys (knownRepr :: Ctx.Assignment TypeRepr (Ctx.EmptyCtx Ctx.::> UnitType)),
           testEquality retTy  (knownRepr :: TypeRepr UnitType)) of
       (Just Refl, Just Refl) -> do
         _ <- call (App (HandleLit handle)) (Ctx.Empty Ctx.:> App EmptyApp)
         return ()
       (_,_) -> error "Internal error: can only call functions with no args/result"


-- | Compute the initial value of a field based on its
-- static initializer and/or type
initialFieldValue :: J.Field -> JVMGenerator h s ret (JVMValue s)
initialFieldValue f =
  case J.fieldConstantValue f of
     Just (J.Double v) ->
        return (DValue (App (DoubleLit v)))
     Just (J.Float v) ->
        return (FValue (App (FloatLit v)))
     Just (J.Integer v) ->
        return (IValue (App (BVLit knownRepr (toInteger v))))
     Just (J.Long v) ->
        return (LValue (App (BVLit knownRepr (toInteger v))))
     Just (J.String v) ->
        RValue <$> refFromString v
     Nothing ->
        return $ defaultValue (J.fieldType f)
     Just tp -> error $ "Unsupported field type" ++ show tp

-- | update the static field value of the class with its initial value
initializeStaticField :: J.ClassName -> J.Field -> JVMGenerator h s ret ()
initializeStaticField name f = do
  when (J.fieldIsStatic f) $ do
      let fieldId = J.FieldId name (J.fieldName f) (J.fieldType f)
      setStaticFieldValue fieldId =<< initialFieldValue f


------------------------------------------------------------------------

-- * Dynamic dispatch

-- | Search for a method handle using the dynamic class information
<<<<<<< HEAD
-- This will work with trivial forms of overloading (as the stringmap is
-- keyed by the string for the method key, which includes its type)
findDynamicMethod :: JVMClass s 
=======
findDynamicMethod :: JVMClass s
>>>>>>> 603f3ea8
                  -> J.MethodKey
                  -> JVMGenerator h s ret (Expr JVM s AnyType)
findDynamicMethod dcls methodKey = do
  let dmeth = methodKeyExpr methodKey
  ctx <- gets jsContext
  sm  <- readGlobal (dynamicClassTable ctx)

  -- construct a while loop in the output that searches for the
  -- method handle
  classTypeReg <- newReg dcls
  methodReg    <- newReg $ App $ NothingValue knownRepr

  let loopbody = do
        classType <- readReg classTypeReg
        let className = getJVMClassName classType
        let lu = App (LookupStringMapEntry knownRepr sm className)
        _ <- caseMaybe lu UnitRepr
               MatchMaybe
               { onNothing = return (App EmptyApp)
               , onJust    =  \ct -> do
                   let sm2 = getJVMClassMethodTable ct
                   let lu2 = App (LookupStringMapEntry knownRepr sm2 dmeth)
                   caseMaybe lu2 knownRepr
                     MatchMaybe
                     { onNothing = do
                         let msuper = getJVMClassSuper ct
                         caseMaybe msuper knownRepr
                            MatchMaybe
                            { onNothing = return (App EmptyApp)
                            , onJust    = \ct2 -> assignReg classTypeReg ct2 >> return (App EmptyApp)
                            }
                     , onJust = \ m -> do
                         assignReg methodReg (App $ JustValue knownRepr m)
                         return (App EmptyApp)
                     }
               }
        return ()
  while (InternalPos, readReg methodReg >>= gen_isNothing)
        (InternalPos, loopbody)

  v <- readReg methodReg
  assertedJustExpr v (App $ TextLit "NoSuchMethodError")

------------------------------------------------------------------------
-- * Dynamic type testing
<<<<<<< HEAD

-- | Create a runtime value for an array type rep, given the element type
makeArrayTypeRep :: JVMTypeRep s -> JVMTypeRep s
makeArrayTypeRep ety = App $ RollRecursive knownRepr knownRepr (App $ InjectVariant knownRepr Ctx.i1of3 ety)

-- | Create a runtime value for a class type rep, given the class rep
makeClassTypeRep :: JVMClass s -> JVMTypeRep s
makeClassTypeRep cls = 
  App (RollRecursive knownRepr knownRepr (App $ InjectVariant knownRepr Ctx.i2of3 cls))

-- | This function will initialize the class, if it hasn't been already
makeClassTypeRepByName :: J.ClassName -> JVMGenerator h s ret (JVMTypeRep s)
makeClassTypeRepByName cn = do
  cls <- getJVMClassByName cn
  return $ makeClassTypeRep cls

-- | Convert a primitive type to an enum value
primIndex :: J.Type -> Maybe (JVMInt s)
primIndex ty =
  case ty of
    J.BooleanType -> return 0
    J.ByteType    -> return 1
    J.CharType    -> return 2
    J.DoubleType  -> return 3
    J.FloatType   -> return 4
    J.IntType     -> return 5
    J.LongType    -> return 6
    J.ShortType   -> return 7
    _             -> Nothing

-- | Given a JVM type, generate a runtime value for its representation.
makeJVMTypeRep :: J.Type -> JVMGenerator h s ret (JVMTypeRep s)
makeJVMTypeRep ty =
  case ty of 
    J.ArrayType ety -> makeArrayTypeRep <$> makeJVMTypeRep ety
    J.ClassType cn  -> makeClassTypeRepByName cn
    _ -> case primIndex ty of
           Just x ->
              return $ App $ RollRecursive knownRepr knownRepr (App $ InjectVariant knownRepr Ctx.i3of3 x) 
           Nothing ->
              jvmFail $ "BUG: impossible case"
              


-- | Generate code that accesses the runtime type rep of an object
getObjectType :: JVMObject s -> JVMGenerator h s ret (JVMTypeRep s)
getObjectType obj =
  let unr = App $ UnrollRecursive knownRepr knownRepr obj in
  caseMaybe (App $ ProjectVariant knownRepr Ctx.i1of2 unr) knownRepr
  MatchMaybe
  { 
    onJust = \inst -> do
      -- this is an instance object, access its class reference
      let cls = App (GetStruct inst Ctx.i2of2 knownRepr)
      -- return a new class type based on that
      return $ makeClassTypeRep cls
      
  , onNothing = do
      -- must be an array object
      let marr = App $ ProjectVariant knownRepr Ctx.i2of2 unr
      arr <- assertedJustExpr marr "must be instance or array"
      return $ App $ GetStruct arr Ctx.i3of3 knownRepr
  }      
  

-- | Generated a checkedcast instruction by reading the dynamic
-- type of the reference and comparing it against the provided
-- type
checkCast :: JVMRef s -> J.Type -> JVMGenerator h s ret ()
checkCast objectRef ty = 
  caseMaybe_ objectRef 
  MatchMaybe
  { onNothing = return ()
  , onJust  = \rawRef -> do
      obj <- readRef rawRef
      tyr <- getObjectType obj
      b   <- isSubType tyr ty
      assertExpr b $ fromString ("java/lang/ClassCastException (" ++ show ty ++ ")" )
  }

-- | Classes and interfaces that are supertypes of array types
--   see https://docs.oracle.com/javase/specs/jls/se8/html/jls-4.html#jls-4.10.3
arraySuperTypes :: [J.ClassName]
arraySuperTypes = map J.mkClassName ["java/lang/Object", "java/lang/Cloneable", "java/io/Serializable"]
=======
>>>>>>> 603f3ea8

-- | Test whether the dynamic class is a subtype of the given class name or interface name
isSubType :: JVMTypeRep s -> J.Type -> JVMGenerator h s ret (Expr JVM s BoolType)
isSubType tyS tyT = do
  debug 3 $ "isSubtype called with " ++ show tyT
  let unr = App $ UnrollRecursive knownRepr knownRepr tyS 
  caseMaybe (App $ ProjectVariant knownRepr Ctx.i1of3 unr) knownRepr
    MatchMaybe
    { onJust    = \sc -> do  -- S is an array type
      case tyT of
        (J.ClassType name) ->
          return (App $ BoolLit (name `elem` arraySuperTypes))
        (J.ArrayType tc)   -> do
          -- contravariant arrays, sigh
          isSubType sc tc
        _ -> return (App $ BoolLit False) 
    , onNothing = caseMaybe (App $ ProjectVariant knownRepr Ctx.i2of3 unr) knownRepr
      MatchMaybe
      { onJust  = \scls -> do -- S is an object type
        case tyT of
          (J.ClassType name) -> do
              b1 <- scls `implements` name
              b2 <- scls `isSubclass` name
              return $ App $ Or b1 b2
          _ -> return (App $ BoolLit False)

      , onNothing = do
        -- primitive type
        val <- assertedJustExpr (App $ ProjectVariant knownRepr Ctx.i3of3 unr) "isSubType: impossible"
        case primIndex tyT of
          Just x  -> return (App $ BVEq knownRepr val x)
          Nothing -> return (App $ BoolLit False)
      }
    }


-- | Test whether the given class implements the given interface name
-- by comparing it against all of the interfaces stored in the JVMClass
-- NOTE: for this implementation to be correct, the class must store the
-- transitive closure of *all* interfaces that it implements
implements :: JVMClass s -> J.ClassName -> JVMGenerator h s ret (Expr JVM s BoolType)
implements dcls interface = do
  let vec = getJVMClassInterfaces dcls
  let str = App $ TextLit (fromString (J.unClassName interface))
  ansReg <- newReg (App $ BoolLit False)
  forEach_ vec (\cn ->
                   ifte_ (App $ BaseIsEq knownRepr str cn)
                         (assignReg ansReg (App $ BoolLit True))
                         (return ()))
  readReg ansReg


-- | Test whether the given class is a subclass of the classname
isSubclass :: JVMClass s
           -> J.ClassName
           -> JVMGenerator h s ret (Expr JVM s BoolType)
isSubclass dcls cn2 = do
  ctx <- gets jsContext
  sm <- readGlobal (dynamicClassTable ctx)

  let className = getJVMClassName dcls
  let className2 = App $ TextLit (fromString (J.unClassName cn2))

  ifte (App (BaseIsEq knownRepr className className2))
    (return (App (BoolLit True)))
    $ do
      -- construct a while loop in the output, testing each superclass &
      -- interface type for equality
        superReg <- newReg (getJVMClassSuper dcls)
        resultReg <- newReg (App $ BoolLit False)
        let loopbody = do
              mclassType <- readReg superReg
              caseMaybe_ mclassType
                    MatchMaybe
                    { onNothing = return ()
                    , onJust    = \(classType :: JVMClass s) -> do
                        -- superclass is not null
                            let lu2 = App (LookupStringMapEntry knownRepr sm (getJVMClassName classType))
                            caseMaybe_ lu2
                                  MatchMaybe
                                    { onNothing = return ()
                                    , onJust    = \ct -> do
                                         let sclassName = getJVMClassName classType
                                         ifte_ (App (BaseIsEq knownRepr sclassName className2))
                                           (assignReg superReg (App $ NothingValue knownRepr)
                                              >> assignReg resultReg (App $ BoolLit True))

                                           (assignReg superReg (getJVMClassSuper ct))

                                    }
                    }
              return ()

        while (InternalPos, readReg superReg >>= gen_isJust)
              (InternalPos, loopbody)

        v <- readReg resultReg
        return v




------------------------------------------------------------------------

-- * Working with JVM objects  (class instances)

mkFieldId :: J.Class -> J.Field -> J.FieldId
mkFieldId c f = J.FieldId (J.className c) (J.fieldName f) (J.fieldType f)

getAllFields :: J.Class -> JVMGenerator h s ret [J.FieldId]
getAllFields cls = do
  case J.superClass cls of
    Nothing  -> return (map (mkFieldId cls) (J.classFields cls))
    Just sup -> do
      supCls <- lookupClassGen sup
      supFlds <- getAllFields supCls
      return (supFlds ++ (map (mkFieldId cls) (J.classFields cls)))

-- | dynamic text name for a field
fieldIdString :: J.FieldId -> String
fieldIdString f = J.unClassName (J.fieldIdClass f) ++ "." ++ J.fieldIdName f

-- | Construct a new JVM object instance, given the class data structure
-- and the list of fields. The fields will be initialized with the
-- default values, according to their types.
newInstanceInstr ::
  JVMClass s
  -- ^ class data structure
  ->  [J.FieldId]
  -- ^ Fields
  ->  JVMGenerator h s ret (JVMObject s)
newInstanceInstr cls fieldIds = do
    objFields <- mapM createField fieldIds
    let strMap = foldr addField (App (EmptyStringMap knownRepr)) objFields
    let ctx    = Ctx.empty `Ctx.extend` strMap `Ctx.extend` cls
    let inst   = App (MkStruct knownRepr ctx)
    let uobj   = injectVariant Ctx.i1of2 inst
    return $ App (RollRecursive knownRepr knownRepr uobj)
  where
    createField fieldId = do
      let str  = App (TextLit (fromString (fieldIdString fieldId)))
      let expr = valueToExpr (defaultValue (J.fieldIdType fieldId))
      let val  = App $ JustValue knownRepr expr
      return (str, val)
    addField (f,i) fs =
      App (InsertStringMapEntry knownRepr fs f i)

-- Field access is tricky
-- Fields are named as "C.f" where C is the static of the object that is being accessed.
-- However, that is not necessarily the name of the field if it was inherited from a
-- superclass. So we need to first look for C.f, but if we don't find it, we need to check
-- for fields named by the superclass of C.
findField :: (KnownRepr TypeRepr a) => Expr JVM s (StringMapType JVMValueType) -> J.FieldId
          -> (J.FieldId -> Expr JVM s JVMValueType -> JVMGenerator h s ret (Expr JVM s a))
          -> JVMGenerator h s ret (Expr JVM s a)
findField fields fieldId k = do
  let currClassName = J.fieldIdClass fieldId
  let str    = fieldIdString fieldId
  let key    = App (TextLit (fromString str))
  let mval   = App (LookupStringMapEntry knownRepr fields key)
  caseMaybe mval knownRepr
   MatchMaybe
   { onJust  = \val -> k fieldId val
   , onNothing = do
       cls <- lookupClassGen currClassName
       case (J.superClass cls) of
         Nothing    -> reportError
           (App $ TextLit (fromString ("getfield: field " ++ str ++ " not found")))
         Just super -> findField fields (fieldId { J.fieldIdClass = super }) k
   }

-- | Access the field component of a JVM object (must be a class instance, not an array)
getInstanceFieldValue :: JVMObject s -> J.FieldId -> JVMGenerator h s ret (JVMValue s)
getInstanceFieldValue obj fieldId = do
  let uobj = App (UnrollRecursive knownRepr knownRepr obj)
  inst <- projectVariant Ctx.i1of2 uobj
  let fields = App (GetStruct inst Ctx.i1of2 knownRepr)
  dyn <- findField fields fieldId (\_ x -> return x)
  fromJVMDynamic (J.fieldIdType fieldId) dyn

 

-- | Update a field of a JVM object (must be a class instance, not an array)
setInstanceFieldValue :: JVMObject s -> J.FieldId -> JVMValue s -> JVMGenerator h s ret (JVMObject s)
setInstanceFieldValue obj fieldId val = do
  let dyn  = valueToExpr val
  let mdyn = App (JustValue knownRepr dyn)
  
  let uobj   = App (UnrollRecursive knownRepr knownRepr obj)
  inst <- projectVariant Ctx.i1of2 uobj
  let fields = App (GetStruct inst Ctx.i1of2 knownRepr)
  findField fields fieldId $ \fieldId' _x -> do                                   
       let str = fieldIdString fieldId'
       let key = App (TextLit (fromString str))
       let fields' = App (InsertStringMapEntry knownRepr fields key mdyn)
       let inst'  = App (SetStruct knownRepr inst Ctx.i1of2 fields')
       let uobj' = App (InjectVariant knownRepr Ctx.i1of2 inst')
       return $ App (RollRecursive knownRepr knownRepr uobj')

-- | Access the runtime class information for the class that instantiated this instance
getJVMInstanceClass :: JVMObject s -> JVMGenerator h s ret (JVMClass s)
getJVMInstanceClass obj = do
  let uobj = App (UnrollRecursive knownRepr knownRepr obj)
  inst <- projectVariant Ctx.i1of2 uobj
  return $ App (GetStruct inst Ctx.i2of2 knownRepr)


------------------------------------------------------------------------------
--
-- * String Creation

charLit :: Char -> Expr JVM s JVMValueType
charLit c = App (InjectVariant knownRepr tagI (App (BVLit w32 (toInteger (fromEnum c)))))

-- | Constructor for statically known string objects
--
refFromString ::  HasCallStack => String -> JVMGenerator h s ret (JVMRef s)
refFromString s =  do

  -- create the string object
  let name = "java/lang/String"
  initializeClass name
  clsObj <-  getJVMClassByName name
  cls    <-  lookupClassGen name
  fids   <-  getAllFields cls
  obj    <-  newInstanceInstr clsObj fids

  -- create an array of characters
  -- TODO: Check this with unicode characters
  let chars = map charLit s
  let vec   = V.fromList chars
  arr   <- newarrayFromVec (J.ClassType (J.mkClassName "java/lang/String")) vec
  arrRef <- newRef arr

  -- It'd be preferable to use createInstance here, but the amount of
  -- infrastructure needed to create strings via the Java runtime is significant
  -- (thread local variables, character encodings, builtin unsafe operations,
  -- etc.), so we cheat and just forcibly set the (private) instance fields.
  -- We'll want want to REVISIT this in the future.
  obj1 <- setInstanceFieldValue
    obj
    (J.FieldId "java/lang/String" "value" J.charArrayTy)
    (RValue (App (JustValue knownRepr arrRef)))

  obj2 <- setInstanceFieldValue
    obj1
    (J.FieldId "java/lang/String" "hash" J.IntType)
    -- TODO: hash is always 0, should be symbolic
    (IValue (App (BVLit w32 0)))

  rawRef <-  newRef obj2
  let ref = App (JustValue knownRepr rawRef)

  return ref


------------------------------------------------------------------------------
-- * Arrays

<<<<<<< HEAD
-- | Construct a new array object, with initial values determined
-- by the array type
newArray ::
  JVMInt s 
  -- ^ array size, assertion failure if nonnegative
  -> J.Type
  -- ^ type of array array (not of elements)
  -> JVMGenerator h s ret (JVMObject s)
newArray count jty@(J.ArrayType elemType) = do
  debug 4 $ "new array of type " ++ show jty
  let nonneg = App (BVSle w32 (App (BVLit w32 0)) count)
  assertExpr nonneg "java/lang/NegativeArraySizeException"
  let val = valueToExpr $ defaultValue elemType
  let vec = App (VectorReplicate knownRepr (App (BvToNat w32 count)) val)
  ty  <- makeJVMTypeRep jty
  let ctx = Ctx.empty `Ctx.extend` count `Ctx.extend` vec `Ctx.extend` ty
  let arr = App (MkStruct knownRepr ctx)
  let uobj = injectVariant Ctx.i2of2 arr
  return $ App (RollRecursive knownRepr knownRepr uobj)
newArray _count jty = jvmFail $ "newArray: expected array type, got: " ++ show jty

-- | Construct an array of arrays, with initial values determined
-- by the array type
newMultiArray ::
  J.Type
  -- ^ type of the array to create
  -> [JVMInt s]
  -- ^ list of dimension of the array (must be nonempty)
  --   assertion failure if any int is nonnegative
  -> JVMGenerator h s ret (JVMObject s)
newMultiArray arrType counts = do
    debug 4 $ "new multiarray of type " ++ show arrType
    loop arrType counts
  where
    loop :: J.Type -> [JVMInt s] -> JVMGenerator h s ret (JVMObject s)
    loop aty@(J.ArrayType _elemType) [count] =
        newArray count aty
    loop aty@(J.ArrayType elemType) (count:rest) = do
        arr0   <- newArray count aty
        arrRef <- newRef arr0
        iterate_ count $ \i -> do
          arr     <- readRef arrRef 
          inner   <- loop elemType rest
          rawRef  <- newRef inner
          let val = injectVariant tagR (App $ JustValue knownRepr rawRef)
          narr    <- arrayUpdate arr i val
          writeRef arrRef narr
        readRef arrRef
    loop _  []    = jvmFail $ "newMultiArray: too few dimensions"        
    loop ty (_:_) = jvmFail $ "newMultiArray: wrong number of dims for type " ++ show ty      

=======
-- | Construct a new array object, with copies of the initial value
newarrayExpr ::
  JVMInt s
  -- ^ array size, must be nonnegative
  -> Expr JVM s JVMValueType
  -- ^ Initial value for all array elements
  -> JVMObject s
newarrayExpr count val =
  let vec = App (VectorReplicate knownRepr (App (BvToNat w32 count)) val)
      ctx = Ctx.empty `Ctx.extend` count `Ctx.extend` vec
      arr = App (MkStruct knownRepr ctx)
      uobj = injectVariant Ctx.i2of2 arr
  in
     App (RollRecursive knownRepr knownRepr uobj)
>>>>>>> 603f3ea8

-- | Construct a new array given a vector of initial values
-- (used for static array initializers.)
newarrayFromVec ::
  J.Type
  -- ^ Type of array
  -> Vector (Expr JVM s JVMValueType)
  -- ^ Initial values for all array elements
<<<<<<< HEAD
  -> JVMGenerator h s ret (JVMObject s)
newarrayFromVec aty vec = do
  debug 4 $ "new arrayFromVec of type " ++ show aty
  let count = App $ BVLit w32 (toInteger (V.length vec))
  ty <- makeJVMTypeRep aty
  let ctx   = Ctx.empty `Ctx.extend` count `Ctx.extend` (App $ VectorLit knownRepr vec) `Ctx.extend` ty
  let arr   = App (MkStruct knownRepr ctx)
  let uobj  = injectVariant Ctx.i2of2 arr
  return $
=======
  -> JVMObject s
newarrayFromVec vec =
  let count = App $ BVLit w32 (toInteger (V.length vec))
      ctx   = Ctx.empty `Ctx.extend` count `Ctx.extend` (App $ VectorLit knownRepr vec)
      arr   = App (MkStruct knownRepr ctx)
      uobj  = injectVariant Ctx.i2of2 arr
  in
>>>>>>> 603f3ea8
    App $ RollRecursive knownRepr knownRepr uobj


-- | Index into an array object
arrayIdx :: JVMObject s
  -- ^ the array
  -> JVMInt s
  -- ^ index into the array
  -> JVMGenerator h s ret (Expr JVM s JVMValueType)
arrayIdx obj idx = do
     let uobj = App (UnrollRecursive knownRepr knownRepr obj)
     let marr = App (ProjectVariant knownRepr Ctx.i2of2 uobj)
     arr <- assertedJustExpr marr "array index: not a valid array"
     let vec = App (GetStruct arr Ctx.i2of3 knownRepr)
     -- TODO: assert 0 <= idx < length arr
     let val = App (VectorGetEntry knownRepr vec (App (BvToNat w32 idx)))
     return val

-- | Update an array object
arrayUpdate :: JVMObject s                          -- ^ the array
            -> JVMInt s                             -- ^ index
            -> Expr JVM s JVMValueType              -- ^ new value
            -> JVMGenerator h s ret (JVMObject s)
arrayUpdate obj idx val = do
  let uobj = App (UnrollRecursive knownRepr knownRepr obj)
  let marr = App (ProjectVariant knownRepr Ctx.i2of2 uobj)
  arr <- assertedJustExpr marr "array update: not a valid array"
  let vec = App (GetStruct arr Ctx.i2of3 knownRepr)
     -- TODO: assert 0 <= idx < length arr
  let vec' = App (VectorSetEntry knownRepr vec (App (BvToNat w32 idx)) val)
  let arr' = App (SetStruct knownRepr arr Ctx.i2of3 vec')
  let uobj' = App (InjectVariant knownRepr Ctx.i2of2 arr')
  let obj' = App (RollRecursive knownRepr knownRepr uobj')
  return obj'

-- | Access length of the array object
arrayLength :: JVMObject s -> JVMGenerator h s ret (JVMInt s)
arrayLength obj = do
  let uobj = App (UnrollRecursive knownRepr knownRepr obj)
  let marr = App (ProjectVariant knownRepr Ctx.i2of2 uobj)
  arr <- assertedJustExpr marr "array length: not a valid array"
  let len = App (GetStruct arr Ctx.i1of3 knownRepr)
  return len

<<<<<<< HEAD

------------------------------------------------------------------------
=======
------------------------------------------------------------------------
>>>>>>> 603f3ea8
<|MERGE_RESOLUTION|>--- conflicted
+++ resolved
@@ -166,13 +166,8 @@
 classNameExpr cn = App $ TextLit $ fromString (J.unClassName cn)
 
 -- | Expression for method key
-<<<<<<< HEAD
 -- Includes the parameter type & result type to resolve overloading
 -- TODO: This is an approximation of what the JVM actually does 
-=======
--- Includes the parameter types to resolve overloading
--- TODO: This is an approximation of what the JVM actually does
->>>>>>> 603f3ea8
 methodKeyExpr :: J.MethodKey -> JVMString s
 methodKeyExpr c = App $ TextLit $ fromString (J.methodKeyName c ++ params ++ res) where
   params = concat (map show (J.methodKeyParameterTypes c))
@@ -519,13 +514,9 @@
 -- * Dynamic dispatch
 
 -- | Search for a method handle using the dynamic class information
-<<<<<<< HEAD
 -- This will work with trivial forms of overloading (as the stringmap is
 -- keyed by the string for the method key, which includes its type)
 findDynamicMethod :: JVMClass s 
-=======
-findDynamicMethod :: JVMClass s
->>>>>>> 603f3ea8
                   -> J.MethodKey
                   -> JVMGenerator h s ret (Expr JVM s AnyType)
 findDynamicMethod dcls methodKey = do
@@ -571,7 +562,7 @@
 
 ------------------------------------------------------------------------
 -- * Dynamic type testing
-<<<<<<< HEAD
+
 
 -- | Create a runtime value for an array type rep, given the element type
 makeArrayTypeRep :: JVMTypeRep s -> JVMTypeRep s
@@ -656,8 +647,6 @@
 --   see https://docs.oracle.com/javase/specs/jls/se8/html/jls-4.html#jls-4.10.3
 arraySuperTypes :: [J.ClassName]
 arraySuperTypes = map J.mkClassName ["java/lang/Object", "java/lang/Cloneable", "java/io/Serializable"]
-=======
->>>>>>> 603f3ea8
 
 -- | Test whether the dynamic class is a subtype of the given class name or interface name
 isSubType :: JVMTypeRep s -> J.Type -> JVMGenerator h s ret (Expr JVM s BoolType)
@@ -917,7 +906,6 @@
 ------------------------------------------------------------------------------
 -- * Arrays
 
-<<<<<<< HEAD
 -- | Construct a new array object, with initial values determined
 -- by the array type
 newArray ::
@@ -969,22 +957,6 @@
     loop _  []    = jvmFail $ "newMultiArray: too few dimensions"        
     loop ty (_:_) = jvmFail $ "newMultiArray: wrong number of dims for type " ++ show ty      
 
-=======
--- | Construct a new array object, with copies of the initial value
-newarrayExpr ::
-  JVMInt s
-  -- ^ array size, must be nonnegative
-  -> Expr JVM s JVMValueType
-  -- ^ Initial value for all array elements
-  -> JVMObject s
-newarrayExpr count val =
-  let vec = App (VectorReplicate knownRepr (App (BvToNat w32 count)) val)
-      ctx = Ctx.empty `Ctx.extend` count `Ctx.extend` vec
-      arr = App (MkStruct knownRepr ctx)
-      uobj = injectVariant Ctx.i2of2 arr
-  in
-     App (RollRecursive knownRepr knownRepr uobj)
->>>>>>> 603f3ea8
 
 -- | Construct a new array given a vector of initial values
 -- (used for static array initializers.)
@@ -993,7 +965,6 @@
   -- ^ Type of array
   -> Vector (Expr JVM s JVMValueType)
   -- ^ Initial values for all array elements
-<<<<<<< HEAD
   -> JVMGenerator h s ret (JVMObject s)
 newarrayFromVec aty vec = do
   debug 4 $ "new arrayFromVec of type " ++ show aty
@@ -1003,15 +974,6 @@
   let arr   = App (MkStruct knownRepr ctx)
   let uobj  = injectVariant Ctx.i2of2 arr
   return $
-=======
-  -> JVMObject s
-newarrayFromVec vec =
-  let count = App $ BVLit w32 (toInteger (V.length vec))
-      ctx   = Ctx.empty `Ctx.extend` count `Ctx.extend` (App $ VectorLit knownRepr vec)
-      arr   = App (MkStruct knownRepr ctx)
-      uobj  = injectVariant Ctx.i2of2 arr
-  in
->>>>>>> 603f3ea8
     App $ RollRecursive knownRepr knownRepr uobj
 
 
@@ -1056,9 +1018,5 @@
   let len = App (GetStruct arr Ctx.i1of3 knownRepr)
   return len
 
-<<<<<<< HEAD
-
-------------------------------------------------------------------------
-=======
-------------------------------------------------------------------------
->>>>>>> 603f3ea8
+
+------------------------------------------------------------------------